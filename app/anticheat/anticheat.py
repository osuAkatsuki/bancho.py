--- conflicted
+++ resolved
@@ -50,7 +50,6 @@
         # We can already assume the child process will
         # shut down soon here since the semaphore was set
         self.running = False
-<<<<<<< HEAD
         
     def encode(self, obj):
         if isinstance(obj, dict):
@@ -60,8 +59,6 @@
         if not isinstance(obj, (int, str, float)):
             return self.encode(obj.__dict__)
         
-=======
->>>>>>> 39419320
 
     async def enqueue_score(self, score: Score):
         """Enqueues the specified score into this Anticheat instance."""

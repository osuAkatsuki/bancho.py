--- conflicted
+++ resolved
@@ -19,31 +19,18 @@
 
 class Anticheat:
     def __init__(self):
-<<<<<<< HEAD
         # The multi processing queue is used as shared memory between
         # bancho.py and it's anticheat process to communicate the scores
         self.score_queue = Manager().Queue()
         
-=======
-        # The manager & multi processing queue are used as shared memory between
-        # bancho.py and it's anticheat subprocess to trasmit the scores
-        self.manager = Manager()
-        self.score_queue = self.manager.Queue()
-
->>>>>>> 788dbb45
         # The event is used as a semaphore that is used to shutdown the child process
         self.event = Event()
 
         self.running = False
 
     def run(self):
-<<<<<<< HEAD
         """Starts the child process of this anticheat instance"""
         
-=======
-        """Starts the child process of this Anticheat instance"""
-
->>>>>>> 788dbb45
         if self.running:
             raise Exception("This anticheat instance is already running.")
         self.running = True
@@ -51,10 +38,7 @@
         p = Process(target=self.run_internal, args=(self.score_queue,))
         p.daemon = True
         p.start()
-<<<<<<< HEAD
 
-=======
->>>>>>> 788dbb45
 
     def shutdown(self):
         """Releases the event semaphore to end the child process safely"""

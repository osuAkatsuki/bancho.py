--- conflicted
+++ resolved
@@ -135,13 +135,8 @@
     misses: int = Query(0, max=2_147_483_647),
     mods: int = Query(0, min=0, max=2_147_483_647),
     mode: int = Query(0, min=0, max=11),
-<<<<<<< HEAD
     combo: int = Query(None, max=2_147_483_647),
     acclist: Optional[str] = Query(None, alias="acc")
-=======
-    combo: Optional[str] = Query(None, max=2_147_483_647),
-    acclist: Optional[str] = Query(None, alias="acc"),
->>>>>>> af83ff69
 ):
     """Calculates the PP of a specified map with specified score parameters."""
 
@@ -182,17 +177,8 @@
                 status_code=status.HTTP_400_BAD_REQUEST,
             )
     else:
-<<<<<<< HEAD
         scores.append(ScoreParams(GameMode(mode).as_vanilla, mods, combo, ngeki=ngeki, nkatu=nkatu, n100=n100, n50=n50, nmiss=misses))
         
-=======
-        scores.append(
-            ScoreParams(
-                GameMode(mode).as_vanilla, mods, combo, n100=n100, n50=n50, nmiss=misses,
-            ),
-        )
-
->>>>>>> af83ff69
     results = app.usecases.performance.calculate_performances(
         str(BEATMAPS_PATH / f"{beatmap.id}.osu"), scores,
     )

--- conflicted
+++ resolved
@@ -993,30 +993,6 @@
     )
 
 
-<<<<<<< HEAD
-=======
-# def requires_api_key(f: Callable) -> Callable:
-#     @wraps(f)
-#     async def wrapper(conn: Connection) -> HTTPResponse:
-#         conn.resp_headers["Content-Type"] = "application/json"
-#         if "Authorization" not in conn.headers:
-#             return (400, JSON({"status": "Must provide authorization token."}))
-
-#         api_key = conn.headers["Authorization"]
-
-#         if api_key not in app.state.sessions.api_keys:
-#             return (401, JSON({"status": "Unknown authorization token."}))
-
-#         # get player from api token
-#         player_id = app.state.sessions.api_keys[api_key]
-#         player = await app.state.sessions.players.from_cache_or_sql(id=player_id)
-
-#         return await f(conn, player)
-
-#     return wrapper
-
-
->>>>>>> 4d4a1d3e
 # NOTE: `Content-Type = application/json` is applied in the above decorator
 #                                         for the following api handlers.
 

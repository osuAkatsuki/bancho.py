""" api: bancho.py's developer api for interacting with server state """
from __future__ import annotations

import hashlib
import struct
from datetime import datetime
from pathlib import Path as SystemPath
from typing import Literal
from typing import Optional

import databases.core
from fastapi import APIRouter
from fastapi import File
from fastapi import Form
from fastapi import Header
from fastapi import HTTPException
from fastapi import status
from fastapi import UploadFile
from fastapi.param_functions import Depends
from fastapi.param_functions import Query
from fastapi.param_functions import Security
from fastapi.responses import ORJSONResponse
from fastapi.responses import StreamingResponse
from fastapi.security.oauth2 import SecurityScopes

import app.packets
import app.state
from app.constants import regexes
from app.constants.gamemodes import GameMode
from app.constants.mods import Mods
from app.constants.privileges import Privileges
from app.objects.beatmap import Beatmap
from app.objects.beatmap import ensure_local_osu_file
from app.objects.clan import Clan
from app.objects.player import Player
<<<<<<< HEAD
from app.objects.score import Grade
from app.objects.score import Score
from app.objects.score import SubmissionStatus
from app.state.services import acquire_db_conn
=======
>>>>>>> 1f0249e5

AVATARS_PATH = SystemPath.cwd() / ".data/avatars"
BEATMAPS_PATH = SystemPath.cwd() / ".data/osu"
REPLAYS_PATH = SystemPath.cwd() / ".data/osr"
SCREENSHOTS_PATH = SystemPath.cwd() / ".data/ss"


router = APIRouter(tags=["bancho.py API"])

# NOTE: the api is still under design and is subject to change.
# to keep up with breaking changes, please either join our discord,
# or keep up with changes to https://github.com/JKBGL/gulag-api-docs.

# Unauthorized (no api key required)
# GET /search_players: returns a list of matching users, based on a passed string, sorted by ascending ID.
# GET /get_player_count: return total registered & online player counts.
# GET /get_player_info: return info or stats for a given player.
# GET /get_player_status: return a player's current status, if online.
# GET /get_player_scores: return a list of best or recent scores for a given player.
# GET /get_player_most_played: return a list of maps most played by a given player.
# GET /get_map_info: return information about a given beatmap.
# GET /get_map_scores: return the best scores for a given beatmap & mode.
# GET /get_score_info: return information about a given score.
# GET /get_replay: return the file for a given replay (with or without headers).
# GET /get_match: return information for a given multiplayer match.
# GET /get_leaderboard: return the top players for a given mode & sort condition

# Authorized (requires valid api key, passed as 'Authorization' header)
# NOTE: authenticated handlers may have privilege requirements.

# [Staff]
# POST /submit_score: submit a score with the arguments and replay file.

# TODO handlers
# GET /get_friends: return a list of the player's friends.
# POST/PUT /set_player_info: update user information (updates whatever received).

DATETIME_OFFSET = 0x89F7FF5F7B58000


async def get_player(
    security_scopes: SecurityScopes,
    api_key: str = Header(alias="Authorization", default=None),
):
    if api_key is None:
        raise HTTPException(
            status_code=400,
            detail={"status": "Must provide authorization token."},
        )
    if api_key not in app.state.sessions.api_keys:
        raise HTTPException(
            status_code=401,
            detail={"status": "Unknown authorization token."},
        )
    player_id = app.state.sessions.api_keys[api_key]
    player = await app.state.sessions.players.from_cache_or_sql(id=player_id)
    for scope in security_scopes.scopes:
        priv = Privileges[scope.upper()]
        if not player.priv & priv:
            raise HTTPException(status_code=403, detail={"status": "No Permission."})
    return player


def format_clan_basic(clan: Clan) -> dict[str, object]:
    return {
        "id": clan.id,
        "name": clan.name,
        "tag": clan.tag,
        "members": len(clan.member_ids),
    }


def format_player_basic(p: Player) -> dict[str, object]:
    return {
        "id": p.id,
        "name": p.name,
        "country": p.geoloc["country"]["acronym"],
        "clan": format_clan_basic(p.clan) if p.clan else None,
        "online": p.online,
    }


def format_map_basic(m: Beatmap) -> dict[str, object]:
    return {
        "id": m.id,
        "md5": m.md5,
        "set_id": m.set_id,
        "artist": m.artist,
        "title": m.title,
        "version": m.version,
        "creator": m.creator,
        "last_update": m.last_update,
        "total_length": m.total_length,
        "max_combo": m.max_combo,
        "status": m.status,
        "plays": m.plays,
        "passes": m.passes,
        "mode": m.mode,
        "bpm": m.bpm,
        "cs": m.cs,
        "od": m.od,
        "ar": m.ar,
        "hp": m.hp,
        "diff": m.diff,
    }


@router.get("/search_players")
async def api_search_players(
    search: Optional[str] = Query(None, alias="q", min=2, max=32),
):
    """Search for users on the server by name."""
    rows = await app.state.services.database.fetch_all(
        "SELECT id, name "
        "FROM users "
        "WHERE name LIKE COALESCE(:name, name) "
        "AND priv & 3 = 3 "
        "ORDER BY id ASC",
        {"name": f"%{search}%" if search is not None else None},
    )

    return ORJSONResponse(
        {
            "status": "success",
            "results": len(rows),
            "result": [dict(row) for row in rows],
        },
    )


@router.get("/get_player_count")
async def api_get_player_count():
    """Get the current amount of online players."""
    # TODO: perhaps add peak(s)? (24h, 5d, 3w, etc.)
    # NOTE: -1 is for the bot, and will have to change
    # if we ever make some sort of bot creation system.
    total_users = await app.state.services.database.fetch_val(
        "SELECT COUNT(*) FROM users",
        column=0,
    )

    return ORJSONResponse(
        {
            "status": "success",
            "counts": {
                "online": len(app.state.sessions.players.unrestricted) - 1,
                "total": total_users,
            },
        },
    )


@router.get("/get_player_info")
async def api_get_player_info(
    scope: Literal["stats", "info", "all"],
    user_id: Optional[int] = Query(None, alias="id", ge=3, le=2_147_483_647),
    username: Optional[str] = Query(None, alias="name", regex=regexes.USERNAME.pattern),
):
    """Return information about a given player."""
    if not (username or user_id) or (username and user_id):
        return ORJSONResponse(
            {"status": "Must provide either id OR name!"},
            status_code=status.HTTP_400_BAD_REQUEST,
        )

    # get user info from username or user id
    if username:
        user_info = await app.state.services.database.fetch_one(
            "SELECT id, name, safe_name, "
            "priv, clan_id, country, silence_end, donor_end "
            "FROM users WHERE safe_name = :username",
            {"username": username.lower()},
        )
    else:  # if user_id
        user_info = await app.state.services.database.fetch_one(
            "SELECT id, name, safe_name, "
            "priv, clan_id, country, silence_end, donor_end "
            "FROM users WHERE id = :userid",
            {"userid": user_id},
        )

    if user_info is None:
        return ORJSONResponse(
            {"status": "Player not found."},
            status_code=status.HTTP_404_NOT_FOUND,
        )

    resolved_user_id: int = user_info["id"]
    resolved_country: str = user_info["country"]

    api_data = {}

    # fetch user's info if requested
    if scope in ("info", "all"):
        api_data["info"] = dict(user_info)

    # fetch user's stats if requested
    if scope in ("stats", "all"):
        api_data["stats"] = {}

        # get all stats
        rows = await app.state.services.database.fetch_all(
            "SELECT mode, tscore, rscore, pp, plays, playtime, acc, max_combo, "
            "xh_count, x_count, sh_count, s_count, a_count FROM stats "
            "WHERE id = :userid",
            {"userid": resolved_user_id},
        )

        for idx, mode_stats in enumerate([dict(row) for row in rows]):
            rank = await app.state.services.redis.zrevrank(
                f"bancho:leaderboard:{idx}",
                str(resolved_user_id),
            )
            mode_stats["rank"] = rank + 1 if rank is not None else 0

            country_rank = await app.state.services.redis.zrevrank(
                f"bancho:leaderboard:{idx}:{resolved_country}",
                str(resolved_user_id),
            )
            mode_stats["country_rank"] = (
                country_rank + 1 if country_rank is not None else 0
            )

            mode = str(mode_stats.pop("mode"))
            api_data["stats"][mode] = mode_stats

    return ORJSONResponse({"status": "success", "player": api_data})


@router.get("/get_player_status")
async def api_get_player_status(
    user_id: Optional[int] = Query(None, alias="id", ge=3, le=2_147_483_647),
    username: Optional[str] = Query(None, alias="name", regex=regexes.USERNAME.pattern),
):
    """Return a players current status, if they are online."""
    if username and user_id:
        return ORJSONResponse(
            {"status": "Must provide either id OR name!"},
            status_code=status.HTTP_400_BAD_REQUEST,
        )

    if username:
        player = app.state.sessions.players.get(name=username)
    elif user_id:
        player = app.state.sessions.players.get(id=user_id)
    else:
        return ORJSONResponse(
            {"status": "Must provide either id OR name!"},
            status_code=status.HTTP_400_BAD_REQUEST,
        )

    if not player:
        # no such player online, return their last seen time if they exist in sql

        if username:
            row = await app.state.services.database.fetch_one(
                "SELECT latest_activity FROM users WHERE id = :id",
                {"id": username},
            )
        else:  # if user_id
            row = await app.state.services.database.fetch_one(
                "SELECT latest_activity FROM users WHERE id = :id",
                {"id": user_id},
            )

        if not row:
            return ORJSONResponse(
                {"status": "Player not found."},
                status_code=status.HTTP_404_NOT_FOUND,
            )

        return ORJSONResponse(
            {
                "status": "success",
                "player_status": {
                    "online": False,
                    "last_seen": row["latest_activity"],
                },
            },
        )

    if player.status.map_md5:
        bmap = await Beatmap.from_md5(player.status.map_md5)
    else:
        bmap = None

    return ORJSONResponse(
        {
            "status": "success",
            "player_status": {
                "online": True,
                "login_time": player.login_time,
                "status": {
                    "action": int(player.status.action),
                    "info_text": player.status.info_text,
                    "mode": int(player.status.mode),
                    "mods": int(player.status.mods),
                    "beatmap": bmap.as_dict if bmap else None,
                },
            },
        },
    )


@router.get("/get_player_scores")
async def api_get_player_scores(
    scope: Literal["recent", "best"],
    user_id: Optional[int] = Query(None, alias="id", ge=3, le=2_147_483_647),
    username: Optional[str] = Query(None, alias="name", regex=regexes.USERNAME.pattern),
    mods_arg: Optional[str] = Query(None, alias="mods"),
    mode_arg: int = Query(0, alias="mode", ge=0, le=11),
    limit: int = Query(25, ge=1, le=100),
    include_loved: bool = False,
    include_failed: bool = True,
):
    """Return a list of a given user's recent/best scores."""
    if mode_arg in (
        GameMode.RELAX_MANIA,
        GameMode.AUTOPILOT_CATCH,
        GameMode.AUTOPILOT_TAIKO,
        GameMode.AUTOPILOT_MANIA,
    ):
        return ORJSONResponse(
            {"status": "Invalid gamemode."},
            status_code=status.HTTP_400_BAD_REQUEST,
        )

    if username and user_id:
        return ORJSONResponse(
            {"status": "Must provide either id OR name!"},
            status_code=status.HTTP_400_BAD_REQUEST,
        )

    if username:
        player = await app.state.sessions.players.from_cache_or_sql(name=username)
    elif user_id:
        player = await app.state.sessions.players.from_cache_or_sql(id=user_id)
    else:
        return ORJSONResponse(
            {"status": "Must provide either id OR name!"},
            status_code=status.HTTP_400_BAD_REQUEST,
        )

    if not player:
        return ORJSONResponse(
            {"status": "Player not found."},
            status_code=status.HTTP_404_NOT_FOUND,
        )

    # parse args (scope, mode, mods, limit)

    mode = GameMode(mode_arg)

    if mods_arg is not None:
        if mods_arg[0] in ("~", "="):  # weak/strong equality
            strong_equality = mods_arg[0] == "="
            mods_arg = mods_arg[1:]
        else:  # use strong as default
            strong_equality = True

        if mods_arg.isdecimal():
            # parse from int form
            mods = Mods(int(mods_arg))
        else:
            # parse from string form
            mods = Mods.from_modstr(mods_arg)
    else:
        mods = None

    # build sql query & fetch info

    query = [
        "SELECT t.id, t.map_md5, t.score, t.pp, t.acc, t.max_combo, "
        "t.mods, t.n300, t.n100, t.n50, t.nmiss, t.ngeki, t.nkatu, t.grade, "
        "t.status, t.mode, t.play_time, t.time_elapsed, t.perfect "
        "FROM scores t "
        "INNER JOIN maps b ON t.map_md5 = b.md5 "
        "WHERE t.userid = :user_id AND t.mode = :mode",
    ]

    params: dict[str, object] = {
        "user_id": player.id,
        "mode": mode,
    }

    if mods is not None:
        if strong_equality:  # type: ignore
            query.append("AND t.mods & :mods = :mods")
        else:
            query.append("AND t.mods & :mods != 0")

        params["mods"] = mods

    if scope == "best":
        allowed_statuses = [2, 3]

        if include_loved:
            allowed_statuses.append(5)

        query.append("AND t.status = 2 AND b.status IN :statuses")
        params["statuses"] = allowed_statuses
        sort = "t.pp"
    else:
        if not include_failed:
            query.append("AND t.status != 0")

        sort = "t.play_time"

    query.append(f"ORDER BY {sort} DESC LIMIT :limit")
    params["limit"] = limit

    rows = [
        dict(row)
        for row in await app.state.services.database.fetch_all(" ".join(query), params)
    ]

    # fetch & return info from sql
    for row in rows:
        bmap = await Beatmap.from_md5(row.pop("map_md5"))
        row["beatmap"] = bmap.as_dict if bmap else None

    player_info = {
        "id": player.id,
        "name": player.name,
        "clan": {
            "id": player.clan.id,
            "name": player.clan.name,
            "tag": player.clan.tag,
        }
        if player.clan
        else None,
    }

    return ORJSONResponse(
        {
            "status": "success",
            "scores": rows,
            "player": player_info,
        },
    )


@router.get("/get_player_most_played")
async def api_get_player_most_played(
    user_id: Optional[int] = Query(None, alias="id", ge=3, le=2_147_483_647),
    username: Optional[str] = Query(None, alias="name", regex=regexes.USERNAME.pattern),
    mode_arg: int = Query(0, alias="mode", ge=0, le=11),
    limit: int = Query(25, ge=1, le=100),
):
    """Return the most played beatmaps of a given player."""
    # NOTE: this will almost certainly not scale well, lol.
    if mode_arg in (
        GameMode.RELAX_MANIA,
        GameMode.AUTOPILOT_CATCH,
        GameMode.AUTOPILOT_TAIKO,
        GameMode.AUTOPILOT_MANIA,
    ):
        return ORJSONResponse(
            {"status": "Invalid gamemode."},
            status_code=status.HTTP_400_BAD_REQUEST,
        )

    if user_id is not None:
        p = await app.state.sessions.players.from_cache_or_sql(id=user_id)
    elif username is not None:
        p = await app.state.sessions.players.from_cache_or_sql(name=username)
    else:
        return ORJSONResponse(
            {"status": "Must provide either id or name."},
            status_code=status.HTTP_400_BAD_REQUEST,
        )

    if not p:
        return ORJSONResponse(
            {"status": "Player not found."},
            status_code=status.HTTP_404_NOT_FOUND,
        )

    # parse args (mode, limit)

    mode = GameMode(mode_arg)

    # fetch & return info from sql
    rows = await app.state.services.database.fetch_all(
        "SELECT m.md5, m.id, m.set_id, m.status, "
        "m.artist, m.title, m.version, m.creator, COUNT(*) plays "
        "FROM scores s "
        "INNER JOIN maps m ON m.md5 = s.map_md5 "
        "WHERE s.userid = :user_id "
        "AND s.mode = :mode "
        "GROUP BY s.map_md5 "
        "ORDER BY plays DESC "
        "LIMIT :limit",
        {"user_id": p.id, "mode": mode, "limit": limit},
    )

    return ORJSONResponse(
        {
            "status": "success",
            "maps": [dict(row) for row in rows],
        },
    )


@router.get("/get_map_info")
async def api_get_map_info(
    map_id: Optional[int] = Query(None, alias="id", ge=3, le=2_147_483_647),
    md5: Optional[str] = Query(None, alias="md5", min_length=32, max_length=32),
):
    """Return information about a given beatmap."""
    if map_id is not None:
        bmap = await Beatmap.from_bid(map_id)
    elif md5 is not None:
        bmap = await Beatmap.from_md5(md5)
    else:
        return ORJSONResponse(
            {"status": "Must provide either id or md5!"},
            status_code=status.HTTP_400_BAD_REQUEST,
        )

    if not bmap:
        return ORJSONResponse(
            {"status": "Map not found."},
            status_code=status.HTTP_404_NOT_FOUND,
        )

    return ORJSONResponse(
        {
            "status": "success",
            "map": bmap.as_dict,
        },
    )


@router.get("/get_map_scores")
async def api_get_map_scores(
    scope: Literal["recent", "best"],
    map_id: Optional[int] = Query(None, alias="id", ge=0, le=2_147_483_647),
    map_md5: Optional[str] = Query(None, alias="md5", min_length=32, max_length=32),
    mods_arg: Optional[str] = Query(None, alias="mods"),
    mode_arg: int = Query(0, alias="mode", ge=0, le=11),
    limit: int = Query(50, ge=1, le=100),
):
    """Return the top n scores on a given beatmap."""
    if mode_arg in (
        GameMode.RELAX_MANIA,
        GameMode.AUTOPILOT_CATCH,
        GameMode.AUTOPILOT_TAIKO,
        GameMode.AUTOPILOT_MANIA,
    ):
        return ORJSONResponse(
            {"status": "Invalid gamemode."},
            status_code=status.HTTP_400_BAD_REQUEST,
        )

    if map_id is not None:
        bmap = await Beatmap.from_bid(map_id)
    elif map_md5 is not None:
        bmap = await Beatmap.from_md5(map_md5)
    else:
        return ORJSONResponse(
            {"status": "Must provide either id or md5!"},
            status_code=status.HTTP_400_BAD_REQUEST,
        )

    if not bmap:
        return ORJSONResponse(
            {"status": "Map not found."},
            status_code=status.HTTP_404_NOT_FOUND,
        )

    # parse args (scope, mode, mods, limit)

    mode = GameMode(mode_arg)

    if mods_arg is not None:
        if mods_arg[0] in ("~", "="):  # weak/strong equality
            strong_equality = mods_arg[0] == "="
            mods_arg = mods_arg[1:]
        else:  # use strong as default
            strong_equality = True

        if mods_arg.isdecimal():
            # parse from int form
            mods = Mods(int(mods_arg))
        else:
            # parse from string form
            mods = Mods.from_modstr(mods_arg)
    else:
        mods = None

    # NOTE: userid will eventually become player_id,
    # along with everywhere else in the codebase.
    query = [
        "SELECT s.map_md5, s.score, s.pp, s.acc, s.max_combo, s.mods, "
        "s.n300, s.n100, s.n50, s.nmiss, s.ngeki, s.nkatu, s.grade, s.status, "
        "s.mode, s.play_time, s.time_elapsed, s.userid, s.perfect, "
        "u.name player_name, "
        "c.id clan_id, c.name clan_name, c.tag clan_tag "
        "FROM scores s "
        "INNER JOIN users u ON u.id = s.userid "
        "LEFT JOIN clans c ON c.id = u.clan_id "
        "WHERE s.map_md5 = :map_md5 "
        "AND s.mode = :mode "
        "AND s.status = 2 "
        "AND u.priv & 1",
    ]
    params: dict[str, object] = {
        "map_md5": bmap.md5,
        "mode": mode,
    }

    if mods is not None:
        if strong_equality:  # type: ignore
            query.append("AND mods & :mods = :mods")
        else:
            query.append("AND mods & :mods != 0")

        params["mods"] = mods

    # unlike /get_player_scores, we'll sort by score/pp depending
    # on the mode played, since we want to replicated leaderboards.
    if scope == "best":
        sort = "pp" if mode >= GameMode.RELAX_OSU else "score"
    else:  # recent
        sort = "play_time"

    query.append(f"ORDER BY {sort} DESC LIMIT :limit")
    params["limit"] = limit

    rows = await app.state.services.database.fetch_all(" ".join(query), params)

    return ORJSONResponse(
        {
            "status": "success",
            "scores": [dict(row) for row in rows],
        },
    )


@router.get("/get_score_info")
async def api_get_score_info(
    score_id: int = Query(..., alias="id", ge=0, le=9_223_372_036_854_775_807),
):
    """Return information about a given score."""
    row = await app.state.services.database.fetch_one(
        "SELECT map_md5, score, pp, acc, max_combo, mods, "
        "n300, n100, n50, nmiss, ngeki, nkatu, grade, status, "
        "mode, play_time, time_elapsed, perfect "
        "FROM scores "
        "WHERE id = :score_id",
        {"score_id": score_id},
    )

    if not row:
        return ORJSONResponse(
            {"status": "Score not found."},
            status_code=status.HTTP_404_NOT_FOUND,
        )

    return ORJSONResponse({"status": "success", "score": dict(row)})


# TODO: perhaps we can do something to make these count towards replay views,
#       but we'll want to make it difficult to spam.
@router.get("/get_replay")
async def api_get_replay(
    score_id: int = Query(..., alias="id", ge=0, le=9_223_372_036_854_775_807),
    include_headers: bool = False,
):
    """Return a given replay (including headers)."""

    # fetch replay file & make sure it exists
    replay_file = REPLAYS_PATH / f"{score_id}.osr"
    if not replay_file.exists():
        return ORJSONResponse(
            {"status": "Replay not found."},
            status_code=status.HTTP_404_NOT_FOUND,
        )

    # read replay frames from file
    raw_replay_data = replay_file.read_bytes()

    if include_headers:
        return StreamingResponse(
            raw_replay_data,
            media_type="application/octet-stream",
            headers={
                "Content-Description": "File Transfer",
                # TODO: should we do the query to fetch
                # info for content-disposition for this..?
            },
        )

    # add replay headers from sql
    # TODO: osu_version & life graph in scores tables?
    row = await app.state.services.database.fetch_one(
        "SELECT u.name username, m.md5 map_md5, "
        "m.artist, m.title, m.version, "
        "s.mode, s.n300, s.n100, s.n50, s.ngeki, "
        "s.nkatu, s.nmiss, s.score, s.max_combo, "
        "s.perfect, s.mods, s.play_time "
        "FROM scores s "
        "INNER JOIN users u ON u.id = s.userid "
        "INNER JOIN maps m ON m.md5 = s.map_md5 "
        "WHERE s.id = :score_id",
        {"score_id": score_id},
    )

    if not row:
        # score not found in sql
        return ORJSONResponse(
            {"status": "Score not found."},
            status_code=status.HTTP_404_NOT_FOUND,
        )  # but replay was?

    # generate the replay's hash
    replay_md5 = hashlib.md5(
        "{}p{}o{}o{}t{}a{}r{}e{}y{}o{}u{}{}{}".format(
            row["n100"] + row["n300"],
            row["n50"],
            row["ngeki"],
            row["nkatu"],
            row["nmiss"],
            row["map_md5"],
            row["max_combo"],
            str(row["perfect"] == 1),
            row["username"],
            row["score"],
            0,  # TODO: rank
            row["mods"],
            "True",  # TODO: ??
        ).encode(),
    ).hexdigest()

    # create a buffer to construct the replay output
    replay_data = bytearray()

    # pack first section of headers.
    replay_data += struct.pack("<Bi", row["mode"], 20200207)  # TODO: osuver
    replay_data += app.packets.write_string(row["map_md5"])
    replay_data += app.packets.write_string(row["username"])
    replay_data += app.packets.write_string(replay_md5)
    replay_data += struct.pack(
        "<hhhhhhihBi",
        row["n300"],
        row["n100"],
        row["n50"],
        row["ngeki"],
        row["nkatu"],
        row["nmiss"],
        row["score"],
        row["max_combo"],
        row["perfect"],
        row["mods"],
    )
    replay_data += b"\x00"  # TODO: hp graph

    timestamp = int(row["play_time"].timestamp() * 1e7)
    replay_data += struct.pack("<q", timestamp + DATETIME_OFFSET)

    # pack the raw replay data into the buffer
    replay_data += struct.pack("<i", len(raw_replay_data))
    replay_data += raw_replay_data

    # pack additional info buffer.
    replay_data += struct.pack("<q", score_id)

    # NOTE: target practice sends extra mods, but
    # can't submit scores so should not be a problem.

    # stream data back to the client
    return StreamingResponse(
        replay_data,
        media_type="application/octet-stream",
        headers={
            "Content-Description": "File Transfer",
            "Content-Disposition": (
                'attachment; filename="{username} - '
                "{artist} - {title} [{version}] "
                '({play_time:%Y-%m-%d}).osr"'
            ).format(**row),
        },
    )


@router.get("/get_match")
async def api_get_match(
    match_id: int = Query(..., alias="id", ge=1, le=64),
):
    """Return information of a given multiplayer match."""
    # TODO: eventually, this should contain recent score info.

    if not (match := app.state.sessions.matches[match_id]):
        return ORJSONResponse(
            {"status": "Match not found."},
            status_code=status.HTTP_404_NOT_FOUND,
        )

    return ORJSONResponse(
        {
            "status": "success",
            "match": {
                "name": match.name,
                "mode": match.mode.as_vanilla,
                "mods": int(match.mods),
                "seed": match.seed,
                "host": {"id": match.host.id, "name": match.host.name},
                "refs": [{"id": p.id, "name": p.name} for p in match.refs],
                "in_progress": match.in_progress,
                "is_scrimming": match.is_scrimming,
                "map": {
                    "id": match.map_id,
                    "md5": match.map_md5,
                    "name": match.map_name,
                },
                "active_slots": {
                    str(idx): {
                        "loaded": slot.loaded,
                        "mods": int(slot.mods),
                        "player": {"id": slot.player.id, "name": slot.player.name},
                        "skipped": slot.skipped,
                        "status": int(slot.status),
                        "team": int(slot.team),
                    }
                    for idx, slot in enumerate(match.slots)
                    if slot.player
                },
            },
        },
    )


@router.get("/get_leaderboard")
async def api_get_global_leaderboard(
    sort: Literal["tscore", "rscore", "pp", "acc", "plays", "playtime"] = "pp",
    mode_arg: int = Query(0, alias="mode", ge=0, le=11),
    limit: int = Query(50, ge=1, le=100),
    offset: int = Query(0, min=0, max=2_147_483_647),
    country: Optional[str] = Query(None, min_length=2, max_length=2),
):
    if mode_arg in (
        GameMode.RELAX_MANIA,
        GameMode.AUTOPILOT_CATCH,
        GameMode.AUTOPILOT_TAIKO,
        GameMode.AUTOPILOT_MANIA,
    ):
        return ORJSONResponse(
            {"status": "Invalid gamemode."},
            status_code=status.HTTP_400_BAD_REQUEST,
        )

    mode = GameMode(mode_arg)

    query_conditions = ["s.mode = :mode", "u.priv & 1", f"s.{sort} > 0"]
    query_parameters: dict[str, object] = {"mode": mode}

    if country is not None:
        query_conditions.append("u.country = :country")
        query_parameters["country"] = country

    rows = await app.state.services.database.fetch_all(
        "SELECT u.id as player_id, u.name, u.country, s.tscore, s.rscore, "
        "s.pp, s.plays, s.playtime, s.acc, s.max_combo, "
        "s.xh_count, s.x_count, s.sh_count, s.s_count, s.a_count, "
        "c.id as clan_id, c.name as clan_name, c.tag as clan_tag "
        "FROM stats s "
        "LEFT JOIN users u USING (id) "
        "LEFT JOIN clans c ON u.clan_id = c.id "
        f"WHERE {' AND '.join(query_conditions)} "
        f"ORDER BY s.{sort} DESC LIMIT :offset, :limit",
        query_parameters | {"offset": offset, "limit": limit},
    )

    return ORJSONResponse(
        {"status": "success", "leaderboard": [dict(row) for row in rows]},
    )


@router.get("/get_clan")
async def api_get_clan(
    clan_id: int = Query(..., alias="id", ge=1, le=2_147_483_647),
):
    """Return information of a given clan."""

    # TODO: fetching by name & tag (requires safe_name, safe_tag)

    if not (clan := app.state.sessions.clans.get(id=clan_id)):
        return ORJSONResponse(
            {"status": "Clan not found."},
            status_code=status.HTTP_404_NOT_FOUND,
        )

    members: list[Player] = []

    for member_id in clan.member_ids:
        member = await app.state.sessions.players.from_cache_or_sql(id=member_id)
        assert member is not None
        members.append(member)

    owner = await app.state.sessions.players.from_cache_or_sql(id=clan.owner_id)
    assert owner is not None

    return ORJSONResponse(
        {
            "id": clan.id,
            "name": clan.name,
            "tag": clan.tag,
            "members": [
                {
                    "id": member.id,
                    "name": member.name,
                    "country": member.geoloc["country"]["acronym"],
                    "rank": ("Member", "Officer", "Owner")[member.clan_priv - 1],  # type: ignore
                }
                for member in members
            ],
            "owner": {
                "id": owner.id,
                "name": owner.name,
                "country": owner.geoloc["country"]["acronym"],
                "rank": "Owner",
            },
        },
    )


@router.get("/get_mappool")
async def api_get_pool(
    pool_id: int = Query(..., alias="id", ge=1, le=2_147_483_647),
):
    """Return information of a given mappool."""

    # TODO: fetching by name (requires safe_name)

    if not (pool := app.state.sessions.pools.get(id=pool_id)):
        return ORJSONResponse(
            {"status": "Pool not found."},
            status_code=status.HTTP_404_NOT_FOUND,
        )

    return ORJSONResponse(
        {
            "id": pool.id,
            "name": pool.name,
            "created_at": pool.created_at,
            "created_by": format_player_basic(pool.created_by),
            "maps": {
                f"{mods!r}{slot}": format_map_basic(bmap)
                for (mods, slot), bmap in pool.maps.items()
            },
        },
    )


@router.post("/submit_score")
async def api_submit_score(
    user: Player = Security(get_player, scopes=["Staff"]),
    replay_file: UploadFile = File(default=None),
    db_conn: databases.core.Connection = Depends(acquire_db_conn),
    map_md5: str = Form(...),
    score_value: int = Form(..., alias="score"),
    max_combo: int = Form(...),
    mods: int = Form(...),
    n300: int = Form(...),
    n100: int = Form(...),
    n50: int = Form(...),
    nmiss: int = Form(...),
    ngeki: int = Form(...),
    nkatu: int = Form(...),
    mode: int = Form(...),
    perfect: bool = Form(default=False),
    playtime: int = Form(...),
    grade: str = Form(...),
    server: str = Form(...),
    foreign_score_id: int = Form(default=0),
    userid: int = Form(...),
):
    if server != "offline" and foreign_score_id == 0:
        return {
            "status": 400,
            "msg": "Any online scores should have foreign_score_id",
        }
    # Check whether we have the map
    bmap = await Beatmap.from_md5(map_md5)
    if bmap is None:
        return {
            "status": 400,
            "msg": "Couldn't find a beatmap on that md5",
        }
    osu_file_path = BEATMAPS_PATH / f"{bmap.id}.osu"
    await ensure_local_osu_file(osu_file_path, bmap.id, bmap.md5)
    # Make a score manually to calc pp and acc
    score: Score = Score()
    score.score = score_value
    score.max_combo = max_combo
    score.mods = Mods(mods)
    score.n300 = n300
    score.n100 = n100
    score.n50 = n50
    score.nmiss = nmiss
    score.ngeki = ngeki
    score.nkatu = nkatu
    score.mode = GameMode.from_params(mode, score.mods)
    score.server_time = datetime.utcfromtimestamp(float(playtime))
    score.player = await app.state.sessions.players.from_cache_or_sql(id=userid)
    score.grade = Grade.from_str(grade)
    score.bmap = bmap
    score.acc = score.calculate_accuracy()
    score.pp = score.calculate_performance(osu_file_path)[0]
    await score.calculate_status()
    # This is required in the submission like progress
    if score.status == SubmissionStatus.BEST:
        await db_conn.execute(
            "UPDATE scores SET status = 1 "
            "WHERE status = 2 AND map_md5 = :map_md5 "
            "AND userid = :user_id AND mode = :mode",
            {
                "map_md5": score.bmap.md5,
                "user_id": score.player.id,
                "mode": score.mode,
            },
        )
    # Insert score into sql
    is_foreign_table_exist = (
        await db_conn.fetch_one(
            "SELECT table_name FROM information_schema.TABLES WHERE table_name = 'scores_foreign'",
        )
    ) is not None
    new_id = await db_conn.execute(
        "INSERT INTO scores "
        "VALUES (NULL, "
        ":map_md5, :score, :pp, :acc, "
        ":max_combo, :mods, :n300, :n100, "
        ":n50, :nmiss, :ngeki, :nkatu, "
        ":grade, :status, :mode, :play_time, "
        ":time_elapsed, :client_flags, :user_id, :perfect, "
        ":checksum)",
        {
            "map_md5": map_md5,
            "score": score_value,
            "pp": score.pp,
            "acc": score.acc,
            "max_combo": max_combo,
            "mods": mods,
            "n300": n300,
            "n100": n100,
            "n50": n50,
            "nmiss": nmiss,
            "ngeki": ngeki,
            "nkatu": nkatu,
            "grade": score.grade.name,
            "status": score.status,
            "mode": score.mode,
            "play_time": score.server_time,
            "time_elapsed": 0,
            "client_flags": 0,
            "user_id": score.player.id,
            "perfect": perfect,
            "checksum": "outer submit",
        },
    )
    if is_foreign_table_exist:
        await db_conn.execute(
            "INSERT INTO scores_foreign "
            "VALUES (:id, :server, :foreign_score_id, :recipient_id, :has_replay, FALSE, NOW())",
            {
                "id": new_id,
                "server": server,
                "foreign_score_id": foreign_score_id,
                "recipient_id": user.id,
                "has_replay": replay_file is not None,
            },
        )
    # Download replay into the folder
    if replay_file is not None:
        replay_file_path = REPLAYS_PATH / f"{new_id}.osr"
        replay_file_path.write_bytes(await replay_file.read())
    return {"status": 200, "score_id": new_id}<|MERGE_RESOLUTION|>--- conflicted
+++ resolved
@@ -33,13 +33,10 @@
 from app.objects.beatmap import ensure_local_osu_file
 from app.objects.clan import Clan
 from app.objects.player import Player
-<<<<<<< HEAD
 from app.objects.score import Grade
 from app.objects.score import Score
 from app.objects.score import SubmissionStatus
 from app.state.services import acquire_db_conn
-=======
->>>>>>> 1f0249e5
 
 AVATARS_PATH = SystemPath.cwd() / ".data/avatars"
 BEATMAPS_PATH = SystemPath.cwd() / ".data/osu"

""" cho: handle cho packets from the osu! client """
from __future__ import annotations

import asyncio
import re
import string
import struct
import time
from collections.abc import Callable
from collections.abc import Mapping
from datetime import date
from datetime import datetime
from pathlib import Path
from typing import Literal
from typing import TypedDict

import bcrypt
import databases.core
from fastapi import APIRouter
from fastapi import Response
from fastapi.param_functions import Header
from fastapi.requests import Request
from fastapi.responses import HTMLResponse

import app.packets
import app.settings
import app.state
import app.usecases.performance
import app.utils
from app import commands
from app._typing import IPAddress
from app.constants import regexes
from app.constants.gamemodes import GameMode
from app.constants.mods import Mods
from app.constants.mods import SPEED_CHANGING_MODS
from app.constants.privileges import ClanPrivileges
from app.constants.privileges import ClientPrivileges
from app.constants.privileges import Privileges
from app.logging import Ansi
from app.logging import log
from app.logging import magnitude_fmt_time
from app.objects.beatmap import Beatmap
from app.objects.beatmap import ensure_local_osu_file
from app.objects.channel import Channel
from app.objects.clan import Clan
from app.objects.match import Match
from app.objects.match import MatchTeams
from app.objects.match import MatchTeamTypes
from app.objects.match import MatchWinConditions
from app.objects.match import MAX_MATCH_NAME_LENGTH
from app.objects.match import Slot
from app.objects.match import SlotStatus
from app.objects.player import Action
from app.objects.player import ClientDetails
from app.objects.player import OsuStream
from app.objects.player import OsuVersion
from app.objects.player import Player
from app.objects.player import PresenceFilter
from app.packets import BanchoPacketReader
from app.packets import BasePacket
from app.packets import ClientPackets
from app.packets import LoginFailureReason
from app.repositories import ingame_logins as logins_repo
from app.repositories import mail as mail_repo
from app.repositories import players as players_repo
from app.state import services
from app.usecases.performance import ScoreParams

OSU_API_V2_CHANGELOG_URL = "https://osu.ppy.sh/api/v2/changelog"

BEATMAPS_PATH = Path.cwd() / ".data/osu"

BASE_DOMAIN = app.settings.DOMAIN

NOW_PLAYING_RGX = re.compile(
    r"^\x01ACTION is (?:playing|editing|watching|listening to) "
    rf"\[https://osu\.(?:{re.escape(BASE_DOMAIN)}|ppy\.sh)/beatmapsets/(?P<sid>\d{{1,10}})#/?(?:osu|taiko|fruits|mania)?/(?P<bid>\d{{1,10}})/? .+\]"
    r"(?: <(?P<mode_vn>Taiko|CatchTheBeat|osu!mania)>)?"
    r"(?P<mods>(?: (?:-|\+|~|\|)\w+(?:~|\|)?)+)?\x01$",
)

FIRST_USER_ID = 3

router = APIRouter(tags=["Bancho API"])


@router.get("/")
async def bancho_http_handler() -> Response:
    """Handle a request from a web browser."""
    new_line = "\n"
    matches = [m for m in app.state.sessions.matches if m is not None]
    players = [p for p in app.state.sessions.players if not p.bot_client]

    packets = app.state.packets["all"]

    return HTMLResponse(
        f"""
<!DOCTYPE html>
<body style="font-family: monospace; white-space: pre-wrap;">Running bancho.py v{app.settings.VERSION}

<a href="online">{len(players)} online players</a>
<a href="matches">{len(matches)} matches</a>

<b>packets handled ({len(packets)})</b>
{new_line.join([f"{packet.name} ({packet.value})" for packet in packets])}

<a href="https://github.com/osuAkatsuki/bancho.py">Source code</a>
</body>
</html>""",
    )


@router.get("/online")
async def bancho_view_online_users() -> Response:
    """see who's online"""
    new_line = "\n"

    players = [player for player in app.state.sessions.players if not player.bot_client]
    bots = [bots for bots in app.state.sessions.players if bots.bot_client]

    id_max_length = len(str(max(p.id for p in app.state.sessions.players)))

    return HTMLResponse(
        f"""
<!DOCTYPE html>
<body style="font-family: monospace;  white-space: pre-wrap;"><a href="/">back</a>
users:
{new_line.join([f"({p.id:>{id_max_length}}): {p.safe_name}" for p in players])}
bots:
{new_line.join(f"({p.id:>{id_max_length}}): {p.safe_name}" for p in bots)}
</body>
</html>""",
    )


@router.get("/matches")
async def bancho_view_matches() -> Response:
    """ongoing matches"""
    new_line = "\n"

    ON_GOING = "ongoing"
    IDLE = "idle"
    max_status_length = len(max(ON_GOING, IDLE))

    BEATMAP = "beatmap"
    HOST = "host"
    max_properties_length = max(len(BEATMAP), len(HOST))

    matches = [m for m in app.state.sessions.matches if m is not None]

    match_id_max_length = (
        len(str(max(match.id for match in matches))) if len(matches) else 0
    )

    return HTMLResponse(
        f"""
<!DOCTYPE html>
<body style="font-family: monospace;  white-space: pre-wrap;"><a href="/">back</a>
matches:
{new_line.join(
    f'''{(ON_GOING if m.in_progress else IDLE):<{max_status_length}} ({m.id:>{match_id_max_length}}): {m.name}
-- '''
    + f"{new_line}-- ".join([
        f'{BEATMAP:<{max_properties_length}}: {m.map_name}',
        f'{HOST:<{max_properties_length}}: <{m.host.id}> {m.host.safe_name}'
    ]) for m in matches
)}
</body>
</html>""",
    )


@router.post("/")
async def bancho_handler(
    request: Request,
    osu_token: str | None = Header(None),
    user_agent: Literal["osu!"] = Header(...),
) -> Response:
    ip = app.state.services.ip_resolver.get_ip(request.headers)

    if osu_token is None:
        # the client is performing a login
        async with app.state.services.database.connection() as db_conn:
            login_data = await handle_osu_login_request(
                request.headers,
                await request.body(),
                ip,
                db_conn,
            )

        return Response(
            content=login_data["response_body"],
            headers={"cho-token": login_data["osu_token"]},
        )

    # get the player from the specified osu token.
    player = app.state.sessions.players.get(token=osu_token)

    if not player:
        # chances are, we just restarted the server
        # tell their client to reconnect immediately.
        return Response(
            content=(
                app.packets.notification("Server has restarted.")
                + app.packets.restart_server(0)  # ms until reconnection
            ),
        )

    if player.restricted:
        # restricted users may only use certain packet handlers.
        packet_map = app.state.packets["restricted"]
    else:
        packet_map = app.state.packets["all"]

    # bancho connections can be comprised of multiple packets;
    # our reader is designed to iterate through them individually,
    # allowing logic to be implemented around the actual handler.
    # NOTE: any unhandled packets will be ignored internally.

    with memoryview(await request.body()) as body_view:
        for packet in BanchoPacketReader(body_view, packet_map):
            await packet.handle(player)

    player.last_recv_time = time.time()

    response_data = player.dequeue()
    return Response(content=response_data)


""" Packet logic """


def register(
    packet: ClientPackets,
    restricted: bool = False,
) -> Callable[[type[BasePacket]], type[BasePacket]]:
    """Register a handler in `app.state.packets`."""

    def wrapper(cls: type[BasePacket]) -> type[BasePacket]:
        app.state.packets["all"][packet] = cls

        if restricted:
            app.state.packets["restricted"][packet] = cls

        return cls

    return wrapper


@register(ClientPackets.PING, restricted=True)
class Ping(BasePacket):
    async def handle(self, player: Player) -> None:
        pass  # ping be like


@register(ClientPackets.CHANGE_ACTION, restricted=True)
class ChangeAction(BasePacket):
    def __init__(self, reader: BanchoPacketReader) -> None:
        self.action = reader.read_u8()
        self.info_text = reader.read_string()
        self.map_md5 = reader.read_string()

        self.mods = reader.read_u32()
        self.mode = reader.read_u8()
        if self.mods & Mods.RELAX:
            if self.mode == 3:  # rx!mania doesn't exist
                self.mods &= ~Mods.RELAX
            else:
                self.mode += 4
        elif self.mods & Mods.AUTOPILOT:
            if self.mode in (1, 2, 3):  # ap!catch, taiko and mania don't exist
                self.mods &= ~Mods.AUTOPILOT
            else:
                self.mode += 8

        self.map_id = reader.read_i32()

    async def handle(self, player: Player) -> None:
        # update the user's status.
        player.status.action = Action(self.action)
        player.status.info_text = self.info_text
        player.status.map_md5 = self.map_md5
        player.status.mods = Mods(self.mods)
        player.status.mode = GameMode(self.mode)
        player.status.map_id = self.map_id

        # broadcast it to all online players.
        if not player.restricted:
            app.state.sessions.players.enqueue(app.packets.user_stats(player))


IGNORED_CHANNELS = ["#highlight", "#userlog"]


@register(ClientPackets.SEND_PUBLIC_MESSAGE)
class SendMessage(BasePacket):
    def __init__(self, reader: BanchoPacketReader) -> None:
        self.msg = reader.read_message()

    async def handle(self, player: Player) -> None:
        if player.silenced:
            log(f"{player} sent a message while silenced.", Ansi.LYELLOW)
            return

        # remove leading/trailing whitespace
        msg = self.msg.text.strip()

        if not msg:
            return

        recipient = self.msg.recipient

        if recipient in IGNORED_CHANNELS:
            return
        elif recipient == "#spectator":
            if player.spectating:
                # we are spectating someone
                spec_id = player.spectating.id
            elif player.spectators:
                # we are being spectated
                spec_id = player.id
            else:
                return

            t_chan = app.state.sessions.channels.get_by_name(f"#spec_{spec_id}")
        elif recipient == "#multiplayer":
            if not player.match:
                # they're not in a match?
                return

            t_chan = player.match.chat
        else:
            t_chan = app.state.sessions.channels.get_by_name(recipient)

        if not t_chan:
            log(f"{player} wrote to non-existent {recipient}.", Ansi.LYELLOW)
            return

        if player not in t_chan:
            log(f"{player} wrote to {recipient} without being in it.")
            return

        if not t_chan.can_write(player.priv):
            log(f"{player} wrote to {recipient} with insufficient privileges.")
            return

        # limit message length to 2k chars
        # perhaps this could be dangerous with !py..?
        if len(msg) > 2000:
            msg = f"{msg[:2000]}... (truncated)"
            player.enqueue(
                app.packets.notification(
                    "Your message was truncated\n(exceeded 2000 characters).",
                ),
            )

        if msg.startswith(app.settings.COMMAND_PREFIX):
            cmd = await commands.process_commands(player, t_chan, msg)
        else:
            cmd = None

        if cmd:
            # a command was triggered.
            if not cmd["hidden"]:
                t_chan.send(msg, sender=player)
                if cmd["resp"] is not None:
                    t_chan.send_bot(cmd["resp"])
            else:
                staff = app.state.sessions.players.staff
                t_chan.send_selective(
                    msg=msg,
                    sender=player,
                    recipients=staff - {player},
                )
                if cmd["resp"] is not None:
                    t_chan.send_selective(
                        msg=cmd["resp"],
                        sender=app.state.sessions.bot,
                        recipients=staff | {player},
                    )

        else:
            # no commands were triggered

            # check if the user is /np'ing a map.
            # even though this is a public channel,
            # we'll update the player's last np stored.
            r_match = NOW_PLAYING_RGX.match(msg)
            if r_match:
                # the player is /np'ing a map.
                # save it to their player instance
                # so we can use this elsewhere owo..
                bmap = await Beatmap.from_bid(int(r_match["bid"]))

                if bmap:
                    # parse mode_vn int from regex
                    if r_match["mode_vn"] is not None:
                        mode_vn = {"Taiko": 1, "CatchTheBeat": 2, "osu!mania": 3}[
                            r_match["mode_vn"]
                        ]
                    else:
                        # use player mode if not specified
                        mode_vn = player.status.mode.as_vanilla

                    # parse the mods from regex
                    mods = None
                    if r_match["mods"] is not None:
                        mods = Mods.from_np(r_match["mods"][1:], mode_vn)

                    player.last_np = {
                        "bmap": bmap,
                        "mods": mods,
                        "mode_vn": mode_vn,
                        "timeout": time.time() + 300,  # /np's last 5mins
                    }
                else:
                    # time out their previous /np
                    player.last_np = None

            t_chan.send(msg, sender=player)

        player.update_latest_activity_soon()
        log(f"{player} @ {t_chan}: {msg}", Ansi.LCYAN, file=".data/logs/chat.log")


@register(ClientPackets.LOGOUT, restricted=True)
class Logout(BasePacket):
    def __init__(self, reader: BanchoPacketReader) -> None:
        reader.read_i32()  # reserved

    async def handle(self, player: Player) -> None:
        if (time.time() - player.login_time) < 1:
            # osu! has a weird tendency to log out immediately after login.
            # i've tested the times and they're generally 300-800ms, so
            # we'll block any logout request within 1 second from login.
            return

        player.logout()

        player.update_latest_activity_soon()


@register(ClientPackets.REQUEST_STATUS_UPDATE, restricted=True)
class StatsUpdateRequest(BasePacket):
    async def handle(self, player: Player) -> None:
        player.enqueue(app.packets.user_stats(player))


# Some messages to send on welcome/restricted/etc.
# TODO: these should probably be moved to the config.
WELCOME_MSG = "\n".join(
    (
        f"Welcome to {BASE_DOMAIN}.",
        "To see a list of commands, use !help.",
        "We have a public (Discord)[https://discord.gg/ShEQgUx]!",
        "Enjoy the server!",
    ),
)

RESTRICTED_MSG = (
    "Your account is currently in restricted mode. "
    "If you believe this is a mistake, or have waited a period "
    "greater than 3 months, you may appeal via the form on the site."
)

WELCOME_NOTIFICATION = app.packets.notification(
    f"Welcome back to {BASE_DOMAIN}!\nRunning bancho.py v{app.settings.VERSION}.",
)

OFFLINE_NOTIFICATION = app.packets.notification(
    "The server is currently running in offline mode; "
    "some features will be unavailable.",
)


class LoginResponse(TypedDict):
    osu_token: str
    response_body: bytes


class LoginData(TypedDict):
    username: str
    password_md5: bytes
    osu_version: str
    utc_offset: int
    display_city: bool
    pm_private: bool
    osu_path_md5: str
    adapters_str: str
    adapters_md5: str
    uninstall_md5: str
    disk_signature_md5: str


def parse_login_data(data: bytes) -> LoginData:
    """Parse data from the body of a login request."""
    (
        username,
        password_md5,
        remainder,
    ) = data.decode().split("\n", maxsplit=2)

    (
        osu_version,
        utc_offset,
        display_city,
        client_hashes,
        pm_private,
    ) = remainder.split("|", maxsplit=4)

    (
        osu_path_md5,
        adapters_str,
        adapters_md5,
        uninstall_md5,
        disk_signature_md5,
    ) = client_hashes[:-1].split(":", maxsplit=4)

    return {
        "username": username,
        "password_md5": password_md5.encode(),
        "osu_version": osu_version,
        "utc_offset": int(utc_offset),
        "display_city": display_city == "1",
        "pm_private": pm_private == "1",
        "osu_path_md5": osu_path_md5,
        "adapters_str": adapters_str,
        "adapters_md5": adapters_md5,
        "uninstall_md5": uninstall_md5,
        "disk_signature_md5": disk_signature_md5,
    }


def parse_osu_version_string(osu_version_string: str) -> OsuVersion | None:
    match = regexes.OSU_VERSION.match(osu_version_string)
    if match is None:
        return None

    osu_version = OsuVersion(
        date=date(
            year=int(match["date"][0:4]),
            month=int(match["date"][4:6]),
            day=int(match["date"][6:8]),
        ),
        revision=int(match["revision"]) if match["revision"] else None,
        stream=OsuStream(match["stream"] or "stable"),
    )
    return osu_version


async def get_allowed_client_versions(osu_stream: OsuStream) -> set[date] | None:
    """
    Return a list of acceptable client versions for the given stream.

    This is used to determine whether a client is too old to connect to the server.

    Returns None if the connection to the osu! api fails.
    """
    osu_stream_str = osu_stream.value
    if osu_stream in (OsuStream.STABLE, OsuStream.BETA):
        osu_stream_str += "40"  # i wonder why this exists

    response = await services.http_client.get(
        OSU_API_V2_CHANGELOG_URL,
        params={"stream": osu_stream_str},
    )
    if not response.is_success:
        return None

    allowed_client_versions: set[date] = set()
    for build in response.json()["builds"]:
        version = date(
            int(build["version"][0:4]),
            int(build["version"][4:6]),
            int(build["version"][6:8]),
        )
        allowed_client_versions.add(version)
        if any(entry["major"] for entry in build["changelog_entries"]):
            # this build is a major iteration to the client
            # don't allow anything older than this
            break

    return allowed_client_versions


def parse_adapters_string(adapters_string: str) -> tuple[list[str], bool]:
    running_under_wine = adapters_string == "runningunderwine"
    adapters = adapters_string[:-1].split(".")
    return adapters, running_under_wine


async def authenticate(
    username: str,
    untrusted_password: bytes,
) -> players_repo.Player | None:
    user_info = await players_repo.fetch_one(
        name=username,
        fetch_all_fields=True,
    )
    if user_info is None:
        return None

    trusted_hashword = user_info["pw_bcrypt"].encode()

    # in-memory bcrypt lookup cache for performance
    if trusted_hashword in app.state.cache.bcrypt:  # ~0.01 ms
        if untrusted_password != app.state.cache.bcrypt[trusted_hashword]:
            return None
    else:  # ~200ms
        if not bcrypt.checkpw(untrusted_password, trusted_hashword):
            return None

        app.state.cache.bcrypt[trusted_hashword] = untrusted_password

    return user_info


async def handle_osu_login_request(
    headers: Mapping[str, str],
    body: bytes,
    ip: IPAddress,
    db_conn: databases.core.Connection,
) -> LoginResponse:
    """\
    Login has no specific packet, but happens when the osu!
    client sends a request without an 'osu-token' header.

    Request format:
      username\npasswd_md5\nosu_version|utc_offset|display_city|client_hashes|pm_private\n

    Response format:
      Packet 5 (userid), with ID:
      -1: authentication failed
      -2: old client
      -3: banned
      -4: banned
      -5: error occurred
      -6: needs supporter
      -7: password reset
      -8: requires verification
      other: valid id, logged in
    """

    # parse login data
    login_data = parse_login_data(body)

    # perform some validation & further parsing on the data

    osu_version = parse_osu_version_string(login_data["osu_version"])
    if osu_version is None:
        return {
            "osu_token": "invalid-request",
            "response_body": (
                app.packets.login_reply(LoginFailureReason.AUTHENTICATION_FAILED)
                + app.packets.notification("Please restart your osu! and try again.")
            ),
        }

    if app.settings.DISALLOW_OLD_CLIENTS:
        allowed_client_versions = await get_allowed_client_versions(
            osu_version.stream,
        )
        # in the case where the osu! api fails, we'll allow the client to connect
        if (
            allowed_client_versions is not None
            and osu_version.date not in allowed_client_versions
        ):
            return {
                "osu_token": "client-too-old",
                "response_body": (
                    app.packets.version_update()
                    + app.packets.login_reply(LoginFailureReason.OLD_CLIENT)
                ),
            }

    adapters, running_under_wine = parse_adapters_string(login_data["adapters_str"])
    if not (running_under_wine or any(adapters)):
        return {
            "osu_token": "empty-adapters",
            "response_body": (
                app.packets.login_reply(LoginFailureReason.AUTHENTICATION_FAILED)
                + app.packets.notification("Please restart your osu! and try again.")
            ),
        }

    ## parsing successful

    login_time = time.time()

    # disallow multiple sessions from a single user
    # with the exception of tourney spectator clients
    player = app.state.sessions.players.get(name=login_data["username"])
    if player and osu_version.stream != "tourney":
        # check if the existing session is still active
        if (login_time - player.last_recv_time) < 10:
            return {
                "osu_token": "user-already-logged-in",
                "response_body": (
                    app.packets.login_reply(LoginFailureReason.AUTHENTICATION_FAILED)
                    + app.packets.notification("User already logged in.")
                ),
            }
        else:
            # session is not active; replace it
            player.logout()
            del player

    user_info = await authenticate(login_data["username"], login_data["password_md5"])
    if user_info is None:
        return {
            "osu_token": "incorrect-credentials",
            "response_body": (
                app.packets.notification(f"{BASE_DOMAIN}: Incorrect credentials")
                + app.packets.login_reply(LoginFailureReason.AUTHENTICATION_FAILED)
            ),
        }

    if osu_version.stream is OsuStream.TOURNEY and not (
        user_info["priv"] & Privileges.DONATOR
        and user_info["priv"] & Privileges.UNRESTRICTED
    ):
        # trying to use tourney client with insufficient privileges.
        return {
            "osu_token": "no",
            "response_body": app.packets.login_reply(
                LoginFailureReason.AUTHENTICATION_FAILED,
            ),
        }

    """ login credentials verified """

    await logins_repo.create(
        user_id=user_info["id"],
        ip=str(ip),
        osu_ver=osu_version.date,
        osu_stream=osu_version.stream,
    )

    await db_conn.execute(
        "INSERT INTO client_hashes "
        "(userid, osupath, adapters, uninstall_id,"
        " disk_serial, latest_time, occurrences) "
        "VALUES (:id, :osupath, :adapters, :uninstall, :disk_serial, NOW(), 1) "
        "ON DUPLICATE KEY UPDATE "
        "occurrences = occurrences + 1, "
        "latest_time = NOW() ",
        {
            "id": user_info["id"],
            "osupath": login_data["osu_path_md5"],
            "adapters": login_data["adapters_md5"],
            "uninstall": login_data["uninstall_md5"],
            "disk_serial": login_data["disk_signature_md5"],
        },
    )

    # TODO: store adapters individually

    if running_under_wine:
        hw_checks = "h.uninstall_id = :uninstall"
        hw_args = {"uninstall": login_data["uninstall_md5"]}
    else:
        hw_checks = "h.adapters = :adapters OR h.uninstall_id = :uninstall OR h.disk_serial = :disk_serial"
        hw_args = {
            "adapters": login_data["adapters_md5"],
            "uninstall": login_data["uninstall_md5"],
            "disk_serial": login_data["disk_signature_md5"],
        }

    hw_matches = await db_conn.fetch_all(
        "SELECT u.name, u.priv, h.occurrences "
        "FROM client_hashes h "
        "INNER JOIN users u ON h.userid = u.id "
        "WHERE h.userid != :user_id AND "
        f"({hw_checks})",
        {"user_id": user_info["id"], **hw_args},
    )

    if hw_matches:
        # we have other accounts with matching hashes
        if user_info["priv"] & Privileges.VERIFIED:
            # this is a normal, registered & verified player.
            # TODO: this user may be multi-accounting; there may be
            # some desirable behavior to implement here in the future.
            ...
        else:
            # this player is not verified yet, this is their first
            # time connecting in-game and submitting their hwid set.
            # we will not allow any banned matches; if there are any,
            # then ask the user to contact staff and resolve manually.
            if not all(
                [hw_match["priv"] & Privileges.UNRESTRICTED for hw_match in hw_matches],
            ):
                return {
                    "osu_token": "contact-staff",
                    "response_body": (
                        app.packets.notification(
                            "Please contact staff directly to create an account.",
                        )
                        + app.packets.login_reply(
                            LoginFailureReason.AUTHENTICATION_FAILED,
                        )
                    ),
                }

    """ All checks passed, player is safe to login """

    # get clan & clan priv if we're in a clan
    clan: Clan | None = None
    clan_priv: ClanPrivileges | None = None
    if user_info["clan_id"] != 0:
        clan = app.state.sessions.clans.get(id=user_info["clan_id"])
        clan_priv = ClanPrivileges(user_info["clan_priv"])

    db_country = user_info["country"]

    geoloc = await app.state.services.fetch_geoloc(ip, headers)

    if geoloc is None:
        return {
            "osu_token": "login-failed",
            "response_body": (
                app.packets.notification(
                    f"{BASE_DOMAIN}: Login failed. Please contact an admin.",
                )
                + app.packets.login_reply(LoginFailureReason.AUTHENTICATION_FAILED)
            ),
        }

    if db_country == "xx":
        # bugfix for old bancho.py versions when
        # country wasn't stored on registration.
        log(f"Fixing {login_data['username']}'s country.", Ansi.LGREEN)

        await players_repo.update(
            id=user_info["id"],
            country=geoloc["country"]["acronym"],
        )

    client_details = ClientDetails(
        osu_version=osu_version,
        osu_path_md5=login_data["osu_path_md5"],
        adapters_md5=login_data["adapters_md5"],
        uninstall_md5=login_data["uninstall_md5"],
        disk_signature_md5=login_data["disk_signature_md5"],
        adapters=adapters,
        ip=ip,
    )

    player = Player(
        id=user_info["id"],
        name=user_info["name"],
        priv=user_info["priv"],
        pw_bcrypt=user_info["pw_bcrypt"].encode(),
        clan=clan,
        clan_priv=clan_priv,
        geoloc=geoloc,
        utc_offset=login_data["utc_offset"],
        pm_private=login_data["pm_private"],
        silence_end=user_info["silence_end"],
        donor_end=user_info["donor_end"],
        client_details=client_details,
        login_time=login_time,
        tourney_client=osu_version.stream == "tourney",
        api_key=user_info["api_key"],
    )

    data = bytearray(app.packets.protocol_version(19))
    data += app.packets.login_reply(player.id)

    # *real* client privileges are sent with this packet,
    # then the user's apparent privileges are sent in the
    # userPresence packets to other players. we'll send
    # supporter along with the user's privileges here,
    # but not in userPresence (so that only donators
    # show up with the yellow name in-game, but everyone
    # gets osu!direct & other in-game perks).
    data += app.packets.bancho_privileges(
        player.bancho_priv | ClientPrivileges.SUPPORTER,
    )

    data += WELCOME_NOTIFICATION

    # send all appropriate channel info to our player.
    # the osu! client will attempt to join the channels.
    for channel in app.state.sessions.channels:
        if (
            not channel.auto_join
            or not channel.can_read(player.priv)
            or channel._name == "#lobby"  # (can't be in mp lobby @ login)
        ):
            continue

        # send chan info to all players who can see
        # the channel (to update their playercounts)
        chan_info_packet = app.packets.channel_info(
            channel._name,
            channel.topic,
            len(channel.players),
        )

        data += chan_info_packet

        for o in app.state.sessions.players:
            if channel.can_read(o.priv):
                o.enqueue(chan_info_packet)

    # tells osu! to reorder channels based on config.
    data += app.packets.channel_info_end()

    # fetch some of the player's
    # information from sql to be cached.
    await player.stats_from_sql_full(db_conn)
    await player.relationships_from_sql(db_conn)

    # TODO: fetch player.recent_scores from sql

    data += app.packets.main_menu_icon(
        icon_url=app.settings.MENU_ICON_URL,
        onclick_url=app.settings.MENU_ONCLICK_URL,
    )
    data += app.packets.friends_list(player.friends)
    data += app.packets.silence_end(player.remaining_silence)

    # update our new player's stats, and broadcast them.
    user_data = app.packets.user_presence(player) + app.packets.user_stats(player)

    data += user_data

    if not player.restricted:
        # player is unrestricted, two way data
        for o in app.state.sessions.players:
            # enqueue us to them
            o.enqueue(user_data)

            # enqueue them to us.
            if not o.restricted:
                if o is app.state.sessions.bot:
                    # optimization for bot since it's
                    # the most frequently requested user
                    data += app.packets.bot_presence(o)
                    data += app.packets.bot_stats(o)
                else:
                    data += app.packets.user_presence(o)
                    data += app.packets.user_stats(o)

        # the player may have been sent mail while offline,
        # enqueue any messages from their respective authors.
        mail_rows = await mail_repo.fetch_all_for_user(user_id=player.id, read=False)

        if mail_rows:
            sent_to: set[int] = set()

            for msg in mail_rows:
<<<<<<< HEAD
                if msg["from_id"] not in sent_to:
=======
                # Add "Unread messages" header as the first message
                # for any given sender, to make it clear that the
                # messages are coming from the mail system.
                if msg["from"] not in sent_to:
>>>>>>> 9acb7dfe
                    data += app.packets.send_message(
                        sender=msg["from_name"],
                        msg="Unread messages",
                        recipient=msg["to_name"],
                        sender_id=msg["from_id"],
                    )
                    sent_to.add(msg["from_id"])

                msg_time = datetime.fromtimestamp(msg["time"])
                data += app.packets.send_message(
                    sender=msg["from_name"],
                    msg=f'[{msg_time:%a %b %d @ %H:%M%p}] {msg["msg"]}',
                    recipient=msg["to_name"],
                    sender_id=msg["from_id"],
                )

        if not player.priv & Privileges.VERIFIED:
            # this is the player's first login, verify their
            # account & send info about the server/its usage.
            await player.add_privs(Privileges.VERIFIED)

            if player.id == FIRST_USER_ID:
                # this is the first player registering on
                # the server, grant them full privileges.
                await player.add_privs(
                    Privileges.STAFF
                    | Privileges.NOMINATOR
                    | Privileges.WHITELISTED
                    | Privileges.TOURNEY_MANAGER
                    | Privileges.DONATOR
                    | Privileges.ALUMNI,
                )

            data += app.packets.send_message(
                sender=app.state.sessions.bot.name,
                msg=WELCOME_MSG,
                recipient=player.name,
                sender_id=app.state.sessions.bot.id,
            )

    else:
        # player is restricted, one way data
        for o in app.state.sessions.players.unrestricted:
            # enqueue them to us.
            if o is app.state.sessions.bot:
                # optimization for bot since it's
                # the most frequently requested user
                data += app.packets.bot_presence(o)
                data += app.packets.bot_stats(o)
            else:
                data += app.packets.user_presence(o)
                data += app.packets.user_stats(o)

        data += app.packets.account_restricted()
        data += app.packets.send_message(
            sender=app.state.sessions.bot.name,
            msg=RESTRICTED_MSG,
            recipient=player.name,
            sender_id=app.state.sessions.bot.id,
        )

    # add `p` to the global player list,
    # making them officially logged in.
    app.state.sessions.players.append(player)

    if app.state.services.datadog:
        if not player.restricted:
            app.state.services.datadog.increment("bancho.online_players")

        time_taken = time.time() - login_time
        app.state.services.datadog.histogram("bancho.login_time", time_taken)

    user_os = "unix (wine)" if running_under_wine else "win32"
    country_code = player.geoloc["country"]["acronym"].upper()

    log(
        f"{player} logged in from {country_code} using {login_data['osu_version']} on {user_os}",
        Ansi.LCYAN,
    )

    player.update_latest_activity_soon()

    return {"osu_token": player.token, "response_body": bytes(data)}


@register(ClientPackets.START_SPECTATING)
class StartSpectating(BasePacket):
    def __init__(self, reader: BanchoPacketReader) -> None:
        self.target_id = reader.read_i32()

    async def handle(self, player: Player) -> None:
        new_host = app.state.sessions.players.get(id=self.target_id)
        if not new_host:
            log(
                f"{player} tried to spectate nonexistant id {self.target_id}.",
                Ansi.LYELLOW,
            )
            return

        current_host = player.spectating
        if current_host:
            if current_host == new_host:
                # host hasn't changed, they didn't have
                # the map but have downloaded it.

                if not player.stealth:
                    # NOTE: `player` would have already received the other
                    # fellow spectators, so no need to resend them.
                    new_host.enqueue(app.packets.spectator_joined(player.id))

                    player_joined = app.packets.fellow_spectator_joined(player.id)
                    for spec in new_host.spectators:
                        if spec is not player:
                            spec.enqueue(player_joined)

                return

            current_host.remove_spectator(player)

        new_host.add_spectator(player)


@register(ClientPackets.STOP_SPECTATING)
class StopSpectating(BasePacket):
    async def handle(self, player: Player) -> None:
        host = player.spectating

        if not host:
            log(f"{player} tried to stop spectating when they're not..?", Ansi.LRED)
            return

        host.remove_spectator(player)


@register(ClientPackets.SPECTATE_FRAMES)
class SpectateFrames(BasePacket):
    def __init__(self, reader: BanchoPacketReader) -> None:
        self.frame_bundle = reader.read_replayframe_bundle()

    async def handle(self, player: Player) -> None:
        # TODO: perform validations on the parsed frame bundle
        # to ensure it's not being tamperated with or weaponized.

        # NOTE: this is given a fastpath here for efficiency due to the
        # sheer rate of usage of these packets in spectator mode.

        # data = app.packets.spectateFrames(self.frame_bundle.raw_data)
        data = (
            struct.pack("<HxI", 15, len(self.frame_bundle.raw_data))
            + self.frame_bundle.raw_data
        )

        # enqueue the data
        # to all spectators.
        for spectator in player.spectators:
            spectator.enqueue(data)


@register(ClientPackets.CANT_SPECTATE)
class CantSpectate(BasePacket):
    async def handle(self, player: Player) -> None:
        if not player.spectating:
            log(f"{player} sent can't spectate while not spectating?", Ansi.LRED)
            return

        if not player.stealth:
            data = app.packets.spectator_cant_spectate(player.id)

            host = player.spectating
            host.enqueue(data)

            for t in host.spectators:
                t.enqueue(data)


@register(ClientPackets.SEND_PRIVATE_MESSAGE)
class SendPrivateMessage(BasePacket):
    def __init__(self, reader: BanchoPacketReader) -> None:
        self.msg = reader.read_message()

    async def handle(self, player: Player) -> None:
        if player.silenced:
            if app.settings.DEBUG:
                log(f"{player} tried to send a dm while silenced.", Ansi.LYELLOW)
            return

        # remove leading/trailing whitespace
        msg = self.msg.text.strip()

        if not msg:
            return

        target_name = self.msg.recipient

        # allow this to get from sql - players can receive
        # messages offline, due to the mail system. B)
        target = await app.state.sessions.players.from_cache_or_sql(name=target_name)
        if not target:
            if app.settings.DEBUG:
                log(
                    f"{player} tried to write to non-existent user {target_name}.",
                    Ansi.LYELLOW,
                )
            return

        if player.id in target.blocks:
            player.enqueue(app.packets.user_dm_blocked(target_name))

            if app.settings.DEBUG:
                log(f"{player} tried to message {target}, but they have them blocked.")
            return

        if target.pm_private and player.id not in target.friends:
            player.enqueue(app.packets.user_dm_blocked(target_name))

            if app.settings.DEBUG:
                log(f"{player} tried to message {target}, but they are blocking dms.")
            return

        if target.silenced:
            # if target is silenced, inform player.
            player.enqueue(app.packets.target_silenced(target_name))

            if app.settings.DEBUG:
                log(f"{player} tried to message {target}, but they are silenced.")
            return

        # limit message length to 2k chars
        # perhaps this could be dangerous with !py..?
        if len(msg) > 2000:
            msg = f"{msg[:2000]}... (truncated)"
            player.enqueue(
                app.packets.notification(
                    "Your message was truncated\n(exceeded 2000 characters).",
                ),
            )

        if target.status.action == Action.Afk and target.away_msg:
            # send away message if target is afk and has one set.
            player.send(target.away_msg, sender=target)

        if target is not app.state.sessions.bot:
            # target is not bot, send the message normally if online
            if target.is_online:
                target.send(msg, sender=player)
            else:
                # inform user they're offline, but
                # will receive the mail @ next login.
                player.enqueue(
                    app.packets.notification(
                        f"{target.name} is currently offline, but will "
                        "receive your messsage on their next login.",
                    ),
                )

            # insert mail into db, marked as unread.
            await mail_repo.create(
                from_id=player.id,
                to_id=target.id,
                msg=msg,
            )
        else:
            # messaging the bot, check for commands & /np.
            if msg.startswith(app.settings.COMMAND_PREFIX):
                cmd = await commands.process_commands(player, target, msg)
            else:
                cmd = None

            if cmd:
                # command triggered, send response if any.
                if cmd["resp"] is not None:
                    player.send(cmd["resp"], sender=target)
            else:
                # no commands triggered.
                r_match = NOW_PLAYING_RGX.match(msg)
                if r_match:
                    # user is /np'ing a map.
                    # save it to their player instance
                    # so we can use this elsewhere owo..
                    bmap = await Beatmap.from_bid(int(r_match["bid"]))

                    if bmap:
                        # parse mode_vn int from regex
                        if r_match["mode_vn"] is not None:
                            mode_vn = {"Taiko": 1, "CatchTheBeat": 2, "osu!mania": 3}[
                                r_match["mode_vn"]
                            ]
                        else:
                            # use player mode if not specified
                            mode_vn = player.status.mode.as_vanilla

                        # parse the mods from regex
                        mods = None
                        if r_match["mods"] is not None:
                            mods = Mods.from_np(r_match["mods"][1:], mode_vn)

                        player.last_np = {
                            "bmap": bmap,
                            "mode_vn": mode_vn,
                            "mods": mods,
                            "timeout": time.time() + 300,  # /np's last 5mins
                        }

                        # calculate generic pp values from their /np

                        osu_file_path = BEATMAPS_PATH / f"{bmap.id}.osu"
                        if not await ensure_local_osu_file(
                            osu_file_path,
                            bmap.id,
                            bmap.md5,
                        ):
                            resp_msg = (
                                "Mapfile could not be found; "
                                "this incident has been reported."
                            )
                        else:
                            # calculate pp for common generic values
                            pp_calc_st = time.time_ns()

                            mods = None
                            if r_match["mods"] is not None:
                                # [1:] to remove leading whitespace
                                mods_str = r_match["mods"][1:]
                                mods = Mods.from_np(mods_str, mode_vn)

                            scores = [
                                ScoreParams(
                                    mode=mode_vn,
                                    mods=int(mods) if mods else None,
                                    acc=acc,
                                )
                                for acc in app.settings.PP_CACHED_ACCURACIES
                            ]

                            results = app.usecases.performance.calculate_performances(
                                osu_file_path=str(osu_file_path),
                                scores=scores,
                            )

                            resp_msg = " | ".join(
                                f"{acc}%: {result['performance']['pp']:,.2f}pp"
                                for acc, result in zip(
                                    app.settings.PP_CACHED_ACCURACIES,
                                    results,
                                )
                            )

                            elapsed = time.time_ns() - pp_calc_st
                            resp_msg += f" | Elapsed: {magnitude_fmt_time(elapsed)}"
                    else:
                        resp_msg = "Could not find map."

                        # time out their previous /np
                        player.last_np = None

                    player.send(resp_msg, sender=target)

        player.update_latest_activity_soon()
        log(f"{player} @ {target}: {msg}", Ansi.LCYAN, file=".data/logs/chat.log")


@register(ClientPackets.PART_LOBBY)
class LobbyPart(BasePacket):
    async def handle(self, player: Player) -> None:
        player.in_lobby = False


@register(ClientPackets.JOIN_LOBBY)
class LobbyJoin(BasePacket):
    async def handle(self, player: Player) -> None:
        player.in_lobby = True

        for match in app.state.sessions.matches:
            if match is not None:
                player.enqueue(app.packets.new_match(match))


def validate_match_data(
    untrusted_match_data: app.packets.MultiplayerMatch,
    expected_host_id: int,
) -> bool:
    return all(
        (
            untrusted_match_data.host_id == expected_host_id,
            len(untrusted_match_data.name) <= MAX_MATCH_NAME_LENGTH,
        ),
    )


@register(ClientPackets.CREATE_MATCH)
class MatchCreate(BasePacket):
    def __init__(self, reader: BanchoPacketReader) -> None:
        self.match_data = reader.read_match()

    async def handle(self, player: Player) -> None:
        if not validate_match_data(self.match_data, expected_host_id=player.id):
            log(f"{player} tried to create a match with invalid data.", Ansi.LYELLOW)
            return

        if player.restricted:
            player.enqueue(
                app.packets.match_join_fail()
                + app.packets.notification(
                    "Multiplayer is not available while restricted.",
                ),
            )
            return

        if player.silenced:
            player.enqueue(
                app.packets.match_join_fail()
                + app.packets.notification(
                    "Multiplayer is not available while silenced.",
                ),
            )
            return

        match_id = app.state.sessions.matches.get_free()

        if match_id is None:
            # failed to create match (match slots full).
            player.send_bot("Failed to create match (no slots available).")
            player.enqueue(app.packets.match_join_fail())
            return

        # create the channel and add it
        # to the global channel list as
        # an instanced channel.
        chat_channel = Channel(
            name=f"#multi_{match_id}",
            topic=f"MID {match_id}'s multiplayer channel.",
            auto_join=False,
            instance=True,
        )

        match = Match(
            id=match_id,
            name=self.match_data.name,
            password=self.match_data.passwd,
            map_name=self.match_data.map_name,
            map_id=self.match_data.map_id,
            map_md5=self.match_data.map_md5,
            host_id=self.match_data.host_id,
            mode=GameMode(self.match_data.mode),
            mods=Mods(self.match_data.mods),
            win_condition=MatchWinConditions(self.match_data.win_condition),
            team_type=MatchTeamTypes(self.match_data.team_type),
            freemods=bool(self.match_data.freemods),
            seed=self.match_data.seed,
            chat_channel=chat_channel,
        )

        app.state.sessions.matches[match_id] = match
        app.state.sessions.channels.append(chat_channel)
        match.chat = chat_channel

        player.update_latest_activity_soon()
        player.join_match(match, self.match_data.passwd)

        match.chat.send_bot(f"Match created by {player.name}.")
        log(f"{player} created a new multiplayer match.")


@register(ClientPackets.JOIN_MATCH)
class MatchJoin(BasePacket):
    def __init__(self, reader: BanchoPacketReader) -> None:
        self.match_id = reader.read_i32()
        self.match_passwd = reader.read_string()

    async def handle(self, player: Player) -> None:
        match = app.state.sessions.matches[self.match_id]
        if not match:
            log(f"{player} tried to join a non-existant mp lobby?")
            player.enqueue(app.packets.match_join_fail())
            return

        if player.restricted:
            player.enqueue(
                app.packets.match_join_fail()
                + app.packets.notification(
                    "Multiplayer is not available while restricted.",
                ),
            )
            return

        if player.silenced:
            player.enqueue(
                app.packets.match_join_fail()
                + app.packets.notification(
                    "Multiplayer is not available while silenced.",
                ),
            )
            return

        player.update_latest_activity_soon()
        player.join_match(match, self.match_passwd)


@register(ClientPackets.PART_MATCH)
class MatchPart(BasePacket):
    async def handle(self, player: Player) -> None:
        player.update_latest_activity_soon()
        player.leave_match()


@register(ClientPackets.MATCH_CHANGE_SLOT)
class MatchChangeSlot(BasePacket):
    def __init__(self, reader: BanchoPacketReader) -> None:
        self.slot_id = reader.read_i32()

    async def handle(self, player: Player) -> None:
        if player.match is None:
            return

        # read new slot ID
        if not 0 <= self.slot_id < 16:
            return

        if player.match.slots[self.slot_id].status != SlotStatus.open:
            log(f"{player} tried to move into non-open slot.", Ansi.LYELLOW)
            return

        # swap with current slot.
        slot = player.match.get_slot(player)
        assert slot is not None

        player.match.slots[self.slot_id].copy_from(slot)
        slot.reset()

        player.match.enqueue_state()  # technically not needed for host?


@register(ClientPackets.MATCH_READY)
class MatchReady(BasePacket):
    async def handle(self, player: Player) -> None:
        if player.match is None:
            return

        slot = player.match.get_slot(player)
        assert slot is not None

        slot.status = SlotStatus.ready
        player.match.enqueue_state(lobby=False)


@register(ClientPackets.MATCH_LOCK)
class MatchLock(BasePacket):
    def __init__(self, reader: BanchoPacketReader) -> None:
        self.slot_id = reader.read_i32()

    async def handle(self, player: Player) -> None:
        if player.match is None:
            return

        if player is not player.match.host:
            log(f"{player} attempted to lock match as non-host.", Ansi.LYELLOW)
            return

        # read new slot ID
        if not 0 <= self.slot_id < 16:
            return

        slot = player.match.slots[self.slot_id]

        if slot.status == SlotStatus.locked:
            slot.status = SlotStatus.open
        else:
            if slot.player is player.match.host:
                # don't allow the match host to kick
                # themselves by clicking their crown
                return

            if slot.player:
                # uggggggh i hate trusting the osu! client
                # man why is it designed like this
                # TODO: probably going to end up changing
                ...  # slot.reset()

            slot.status = SlotStatus.locked

        player.match.enqueue_state()


@register(ClientPackets.MATCH_CHANGE_SETTINGS)
class MatchChangeSettings(BasePacket):
    def __init__(self, reader: BanchoPacketReader) -> None:
        self.match_data = reader.read_match()

    async def handle(self, player: Player) -> None:
        if not validate_match_data(self.match_data, expected_host_id=player.id):
            log(
                f"{player} tried to change match settings with invalid data.",
                Ansi.LYELLOW,
            )
            return

        if player.match is None:
            return

        if player is not player.match.host:
            log(f"{player} attempted to change settings as non-host.", Ansi.LYELLOW)
            return

        if self.match_data.freemods != player.match.freemods:
            # freemods status has been changed.
            player.match.freemods = self.match_data.freemods

            if self.match_data.freemods:
                # match mods -> active slot mods.
                for slot in player.match.slots:
                    if slot.player is not None:
                        # the slot takes any non-speed
                        # changing mods from the match.
                        slot.mods = player.match.mods & ~SPEED_CHANGING_MODS

                # keep only speed-changing mods.
                player.match.mods &= SPEED_CHANGING_MODS
            else:
                # host mods -> match mods.
                host = player.match.get_host_slot()  # should always exist
                assert host is not None

                # the match keeps any speed-changing mods,
                # and also takes any mods the host has enabled.
                player.match.mods &= SPEED_CHANGING_MODS
                player.match.mods |= host.mods

                for slot in player.match.slots:
                    if slot.player is not None:
                        slot.mods = Mods.NOMOD

        if self.match_data.map_id == -1:
            # map being changed, unready players.
            player.match.unready_players(expected=SlotStatus.ready)
            player.match.prev_map_id = player.match.map_id

            player.match.map_id = -1
            player.match.map_md5 = ""
            player.match.map_name = ""
        elif player.match.map_id == -1:
            if player.match.prev_map_id != self.match_data.map_id:
                # new map has been chosen, send to match chat.
                map_url = (
                    f"https://osu.{app.settings.DOMAIN}/b/{self.match_data.map_id}"
                )
                map_embed = f"[{map_url} {self.match_data.map_name}]"
                player.match.chat.send_bot(f"Selected: {map_embed}.")

            # use our serverside version if we have it, but
            # still allow for users to pick unknown maps.
            bmap = await Beatmap.from_md5(self.match_data.map_md5)

            if bmap:
                player.match.map_id = bmap.id
                player.match.map_md5 = bmap.md5
                player.match.map_name = bmap.full_name
                player.match.mode = GameMode(player.match.host.status.mode.as_vanilla)
            else:
                player.match.map_id = self.match_data.map_id
                player.match.map_md5 = self.match_data.map_md5
                player.match.map_name = self.match_data.map_name
                player.match.mode = GameMode(self.match_data.mode)

        if player.match.team_type != self.match_data.team_type:
            # if theres currently a scrim going on, only allow
            # team type to change by using the !mp teams command.
            if player.match.is_scrimming:
                _team = ("head-to-head", "tag-coop", "team-vs", "tag-team-vs")[
                    self.match_data.team_type
                ]

                msg = (
                    "Changing team type while scrimming will reset "
                    "the overall score - to do so, please use the "
                    f"!mp teams {_team} command."
                )
                player.match.chat.send_bot(msg)
            else:
                # find the new appropriate default team.
                # defaults are (ffa: neutral, teams: red).
                if self.match_data.team_type in (
                    MatchTeamTypes.head_to_head,
                    MatchTeamTypes.tag_coop,
                ):
                    new_t = MatchTeams.neutral
                else:
                    new_t = MatchTeams.red

                # change each active slots team to
                # fit the correspoding team type.
                for slot in player.match.slots:
                    if slot.player is not None:
                        slot.team = new_t

                # change the matches'.
                player.match.team_type = MatchTeamTypes(self.match_data.team_type)

        if player.match.win_condition != self.match_data.win_condition:
            # win condition changing; if `use_pp_scoring`
            # is enabled, disable it. always use new cond.
            if player.match.use_pp_scoring:
                player.match.use_pp_scoring = False

            player.match.win_condition = MatchWinConditions(
                self.match_data.win_condition,
            )

        player.match.name = self.match_data.name

        player.match.enqueue_state()


@register(ClientPackets.MATCH_START)
class MatchStart(BasePacket):
    async def handle(self, player: Player) -> None:
        if player.match is None:
            return

        if player is not player.match.host:
            log(f"{player} attempted to start match as non-host.", Ansi.LYELLOW)
            return

        player.match.start()


@register(ClientPackets.MATCH_SCORE_UPDATE)
class MatchScoreUpdate(BasePacket):
    def __init__(self, reader: BanchoPacketReader) -> None:
        self.play_data = reader.read_raw()

    async def handle(self, player: Player) -> None:
        # this runs very frequently in matches,
        # so it's written to run pretty quick.

        if player.match is None:
            return

        slot_id = player.match.get_slot_id(player)
        assert slot_id is not None

        # if scorev2 is enabled, read an extra 8 bytes.
        buf = bytearray(b"0\x00\x00")
        buf += len(self.play_data).to_bytes(4, "little")
        buf += self.play_data
        buf[11] = slot_id

        player.match.enqueue(bytes(buf), lobby=False)


@register(ClientPackets.MATCH_COMPLETE)
class MatchComplete(BasePacket):
    async def handle(self, player: Player) -> None:
        if player.match is None:
            return

        slot = player.match.get_slot(player)
        assert slot is not None

        slot.status = SlotStatus.complete

        # check if there are any players that haven't finished.
        if any([s.status == SlotStatus.playing for s in player.match.slots]):
            return

        # find any players just sitting in the multi room
        # that have not been playing the map; they don't
        # need to know all the players have completed, only
        # the ones who are playing (just new match info).
        not_playing = [
            s.player.id
            for s in player.match.slots
            if s.player is not None and s.status != SlotStatus.complete
        ]

        was_playing = [
            s for s in player.match.slots if s.player and s.player.id not in not_playing
        ]

        player.match.unready_players(expected=SlotStatus.complete)
        player.match.reset_players_loaded_status()

        player.match.in_progress = False
        player.match.enqueue(
            app.packets.match_complete(),
            lobby=False,
            immune=not_playing,
        )
        player.match.enqueue_state()

        if player.match.is_scrimming:
            # determine winner, update match points & inform players.
            asyncio.create_task(player.match.update_matchpoints(was_playing))


@register(ClientPackets.MATCH_CHANGE_MODS)
class MatchChangeMods(BasePacket):
    def __init__(self, reader: BanchoPacketReader) -> None:
        self.mods = reader.read_i32()

    async def handle(self, player: Player) -> None:
        if player.match is None:
            return

        if player.match.freemods:
            if player is player.match.host:
                # allow host to set speed-changing mods.
                player.match.mods = Mods(self.mods & SPEED_CHANGING_MODS)

            # set slot mods
            slot = player.match.get_slot(player)
            assert slot is not None

            slot.mods = Mods(self.mods & ~SPEED_CHANGING_MODS)
        else:
            if player is not player.match.host:
                log(f"{player} attempted to change mods as non-host.", Ansi.LYELLOW)
                return

            # not freemods, set match mods.
            player.match.mods = Mods(self.mods)

        player.match.enqueue_state()


def is_playing(slot: Slot) -> bool:
    return slot.status == SlotStatus.playing and not slot.loaded


@register(ClientPackets.MATCH_LOAD_COMPLETE)
class MatchLoadComplete(BasePacket):
    async def handle(self, player: Player) -> None:
        if player.match is None:
            return

        # our player has loaded in and is ready to play.
        slot = player.match.get_slot(player)
        assert slot is not None

        slot.loaded = True

        # check if all players are loaded,
        # if so, tell all players to begin.
        if not any(map(is_playing, player.match.slots)):
            player.match.enqueue(app.packets.match_all_players_loaded(), lobby=False)


@register(ClientPackets.MATCH_NO_BEATMAP)
class MatchNoBeatmap(BasePacket):
    async def handle(self, player: Player) -> None:
        if player.match is None:
            return

        slot = player.match.get_slot(player)
        assert slot is not None

        slot.status = SlotStatus.no_map
        player.match.enqueue_state(lobby=False)


@register(ClientPackets.MATCH_NOT_READY)
class MatchNotReady(BasePacket):
    async def handle(self, player: Player) -> None:
        if player.match is None:
            return

        slot = player.match.get_slot(player)
        assert slot is not None

        slot.status = SlotStatus.not_ready
        player.match.enqueue_state(lobby=False)


@register(ClientPackets.MATCH_FAILED)
class MatchFailed(BasePacket):
    async def handle(self, player: Player) -> None:
        if player.match is None:
            return

        # find the player's slot id, and enqueue that
        # they've failed to all other players in the match.
        slot_id = player.match.get_slot_id(player)
        assert slot_id is not None

        player.match.enqueue(app.packets.match_player_failed(slot_id), lobby=False)


@register(ClientPackets.MATCH_HAS_BEATMAP)
class MatchHasBeatmap(BasePacket):
    async def handle(self, player: Player) -> None:
        if player.match is None:
            return

        slot = player.match.get_slot(player)
        assert slot is not None

        slot.status = SlotStatus.not_ready
        player.match.enqueue_state(lobby=False)


@register(ClientPackets.MATCH_SKIP_REQUEST)
class MatchSkipRequest(BasePacket):
    async def handle(self, player: Player) -> None:
        if player.match is None:
            return

        slot = player.match.get_slot(player)
        assert slot is not None

        slot.skipped = True
        player.match.enqueue(app.packets.match_player_skipped(player.id))

        for slot in player.match.slots:
            if slot.status == SlotStatus.playing and not slot.skipped:
                return

        # all users have skipped, enqueue a skip.
        player.match.enqueue(app.packets.match_skip(), lobby=False)


@register(ClientPackets.CHANNEL_JOIN, restricted=True)
class ChannelJoin(BasePacket):
    def __init__(self, reader: BanchoPacketReader) -> None:
        self.name = reader.read_string()

    async def handle(self, player: Player) -> None:
        if self.name in IGNORED_CHANNELS:
            return

        channel = app.state.sessions.channels.get_by_name(self.name)

        if not channel or not player.join_channel(channel):
            log(f"{player} failed to join {self.name}.", Ansi.LYELLOW)
            return


@register(ClientPackets.MATCH_TRANSFER_HOST)
class MatchTransferHost(BasePacket):
    def __init__(self, reader: BanchoPacketReader) -> None:
        self.slot_id = reader.read_i32()

    async def handle(self, player: Player) -> None:
        if player.match is None:
            return

        if player is not player.match.host:
            log(f"{player} attempted to transfer host as non-host.", Ansi.LYELLOW)
            return

        # read new slot ID
        if not 0 <= self.slot_id < 16:
            return

        target = player.match.slots[self.slot_id].player
        if not target:
            log(f"{player} tried to transfer host to an empty slot?")
            return

        player.match.host_id = target.id
        player.match.host.enqueue(app.packets.match_transfer_host())
        player.match.enqueue_state()


@register(ClientPackets.TOURNAMENT_MATCH_INFO_REQUEST)
class TourneyMatchInfoRequest(BasePacket):
    def __init__(self, reader: BanchoPacketReader) -> None:
        self.match_id = reader.read_i32()

    async def handle(self, player: Player) -> None:
        if not 0 <= self.match_id < 64:
            return  # invalid match id

        if not player.priv & Privileges.DONATOR:
            return  # insufficient privs

        match = app.state.sessions.matches[self.match_id]
        if not match:
            return  # match not found

        player.enqueue(app.packets.update_match(match, send_pw=False))


@register(ClientPackets.TOURNAMENT_JOIN_MATCH_CHANNEL)
class TourneyMatchJoinChannel(BasePacket):
    def __init__(self, reader: BanchoPacketReader) -> None:
        self.match_id = reader.read_i32()

    async def handle(self, player: Player) -> None:
        if not 0 <= self.match_id < 64:
            return  # invalid match id

        if not player.priv & Privileges.DONATOR:
            return  # insufficient privs

        match = app.state.sessions.matches[self.match_id]
        if not match:
            return  # match not found

        for slot in match.slots:
            if slot.player is not None:
                if player.id == slot.player.id:
                    return  # playing in the match

        # attempt to join match chan
        if player.join_channel(match.chat):
            match.tourney_clients.add(player.id)


@register(ClientPackets.TOURNAMENT_LEAVE_MATCH_CHANNEL)
class TourneyMatchLeaveChannel(BasePacket):
    def __init__(self, reader: BanchoPacketReader) -> None:
        self.match_id = reader.read_i32()

    async def handle(self, player: Player) -> None:
        if not 0 <= self.match_id < 64:
            return  # invalid match id

        if not player.priv & Privileges.DONATOR:
            return  # insufficient privs

        match = app.state.sessions.matches[self.match_id]
        if not match:
            return  # match not found

        # attempt to join match chan
        player.leave_channel(match.chat)
        match.tourney_clients.remove(player.id)


@register(ClientPackets.FRIEND_ADD)
class FriendAdd(BasePacket):
    def __init__(self, reader: BanchoPacketReader) -> None:
        self.user_id = reader.read_i32()

    async def handle(self, player: Player) -> None:
        target = app.state.sessions.players.get(id=self.user_id)
        if not target:
            log(f"{player} tried to add a user who is not online! ({self.user_id})")
            return

        if target is app.state.sessions.bot:
            return

        if target.id in player.blocks:
            player.blocks.remove(target.id)

        player.update_latest_activity_soon()
        await player.add_friend(target)


@register(ClientPackets.FRIEND_REMOVE)
class FriendRemove(BasePacket):
    def __init__(self, reader: BanchoPacketReader) -> None:
        self.user_id = reader.read_i32()

    async def handle(self, player: Player) -> None:
        target = app.state.sessions.players.get(id=self.user_id)
        if not target:
            log(f"{player} tried to remove a user who is not online! ({self.user_id})")
            return

        if target is app.state.sessions.bot:
            return

        player.update_latest_activity_soon()
        await player.remove_friend(target)


@register(ClientPackets.MATCH_CHANGE_TEAM)
class MatchChangeTeam(BasePacket):
    async def handle(self, player: Player) -> None:
        if player.match is None:
            return

        # toggle team
        slot = player.match.get_slot(player)
        assert slot is not None

        if slot.team == MatchTeams.blue:
            slot.team = MatchTeams.red
        else:
            slot.team = MatchTeams.blue

        player.match.enqueue_state(lobby=False)


@register(ClientPackets.CHANNEL_PART, restricted=True)
class ChannelPart(BasePacket):
    def __init__(self, reader: BanchoPacketReader) -> None:
        self.name = reader.read_string()

    async def handle(self, player: Player) -> None:
        if self.name in IGNORED_CHANNELS:
            return

        channel = app.state.sessions.channels.get_by_name(self.name)

        if not channel:
            log(f"{player} failed to leave {self.name}.", Ansi.LYELLOW)
            return

        if player not in channel:
            # user not in chan
            return

        # leave the chan server-side.
        player.leave_channel(channel)


@register(ClientPackets.RECEIVE_UPDATES, restricted=True)
class ReceiveUpdates(BasePacket):
    def __init__(self, reader: BanchoPacketReader) -> None:
        self.value = reader.read_i32()

    async def handle(self, player: Player) -> None:
        if not 0 <= self.value < 3:
            log(f"{player} tried to set his presence filter to {self.value}?")
            return

        player.pres_filter = PresenceFilter(self.value)


@register(ClientPackets.SET_AWAY_MESSAGE)
class SetAwayMessage(BasePacket):
    def __init__(self, reader: BanchoPacketReader) -> None:
        self.msg = reader.read_message()

    async def handle(self, player: Player) -> None:
        player.away_msg = self.msg.text


@register(ClientPackets.USER_STATS_REQUEST, restricted=True)
class StatsRequest(BasePacket):
    def __init__(self, reader: BanchoPacketReader) -> None:
        self.user_ids = reader.read_i32_list_i16l()

    async def handle(self, player: Player) -> None:
        unrestrcted_ids = [p.id for p in app.state.sessions.players.unrestricted]
        is_online = lambda o: o in unrestrcted_ids and o != player.id

        for online in filter(is_online, self.user_ids):
            target = app.state.sessions.players.get(id=online)
            if target:
                if target is app.state.sessions.bot:
                    # optimization for bot since it's
                    # the most frequently requested user
                    packet = app.packets.bot_stats(target)
                else:
                    packet = app.packets.user_stats(target)

                player.enqueue(packet)


@register(ClientPackets.MATCH_INVITE)
class MatchInvite(BasePacket):
    def __init__(self, reader: BanchoPacketReader) -> None:
        self.user_id = reader.read_i32()

    async def handle(self, player: Player) -> None:
        if not player.match:
            return

        target = app.state.sessions.players.get(id=self.user_id)
        if not target:
            log(f"{player} tried to invite a user who is not online! ({self.user_id})")
            return

        if target is app.state.sessions.bot:
            player.send_bot("I'm too busy!")
            return

        target.enqueue(app.packets.match_invite(player, target.name))
        player.update_latest_activity_soon()

        log(f"{player} invited {target} to their match.")


@register(ClientPackets.MATCH_CHANGE_PASSWORD)
class MatchChangePassword(BasePacket):
    def __init__(self, reader: BanchoPacketReader) -> None:
        self.match_data = reader.read_match()

    async def handle(self, player: Player) -> None:
        if not validate_match_data(self.match_data, expected_host_id=player.id):
            log(
                f"{player} tried to change match password with invalid data.",
                Ansi.LYELLOW,
            )
            return

        if player.match is None:
            return

        if player is not player.match.host:
            log(f"{player} attempted to change pw as non-host.", Ansi.LYELLOW)
            return

        player.match.passwd = self.match_data.passwd
        player.match.enqueue_state()


@register(ClientPackets.USER_PRESENCE_REQUEST)
class UserPresenceRequest(BasePacket):
    def __init__(self, reader: BanchoPacketReader) -> None:
        self.user_ids = reader.read_i32_list_i16l()

    async def handle(self, player: Player) -> None:
        for pid in self.user_ids:
            target = app.state.sessions.players.get(id=pid)
            if target:
                if target is app.state.sessions.bot:
                    # optimization for bot since it's
                    # the most frequently requested user
                    packet = app.packets.bot_presence(target)
                else:
                    packet = app.packets.user_presence(target)

                player.enqueue(packet)


@register(ClientPackets.USER_PRESENCE_REQUEST_ALL)
class UserPresenceRequestAll(BasePacket):
    def __init__(self, reader: BanchoPacketReader) -> None:
        self.ingame_time = reader.read_i32()

    async def handle(self, player: Player) -> None:
        # NOTE: this packet is only used when there
        # are >256 players visible to the client.

        buffer = bytearray()

        for player in app.state.sessions.players.unrestricted:
            buffer += app.packets.user_presence(player)

        player.enqueue(bytes(buffer))


@register(ClientPackets.TOGGLE_BLOCK_NON_FRIEND_DMS)
class ToggleBlockingDMs(BasePacket):
    def __init__(self, reader: BanchoPacketReader) -> None:
        self.value = reader.read_i32()

    async def handle(self, player: Player) -> None:
        player.pm_private = self.value == 1

        player.update_latest_activity_soon()<|MERGE_RESOLUTION|>--- conflicted
+++ resolved
@@ -951,14 +951,10 @@
             sent_to: set[int] = set()
 
             for msg in mail_rows:
-<<<<<<< HEAD
-                if msg["from_id"] not in sent_to:
-=======
                 # Add "Unread messages" header as the first message
                 # for any given sender, to make it clear that the
                 # messages are coming from the mail system.
-                if msg["from"] not in sent_to:
->>>>>>> 9acb7dfe
+                if msg["from_id"] not in sent_to:
                     data += app.packets.send_message(
                         sender=msg["from_name"],
                         msg="Unread messages",

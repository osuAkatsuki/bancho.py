""" cho: handle cho packets from the osu! client """
from __future__ import annotations

import asyncio
import re
import struct
import time
from collections.abc import Callable
from collections.abc import Mapping
from datetime import date
from datetime import datetime
from pathlib import Path
from typing import Literal
from typing import TypedDict

import bcrypt
import databases.core
from fastapi import APIRouter
from fastapi import Response
from fastapi.param_functions import Header
from fastapi.requests import Request
from fastapi.responses import HTMLResponse

import app.packets
import app.settings
import app.state
import app.usecases.performance
import app.utils
from app import commands
from app._typing import IPAddress
from app.constants import regexes
from app.constants.gamemodes import GameMode
from app.constants.mods import Mods
from app.constants.mods import SPEED_CHANGING_MODS
from app.constants.privileges import ClanPrivileges
from app.constants.privileges import ClientPrivileges
from app.constants.privileges import Privileges
from app.logging import Ansi
from app.logging import log
from app.logging import magnitude_fmt_time
from app.objects.beatmap import Beatmap
from app.objects.beatmap import ensure_local_osu_file
from app.objects.channel import Channel
from app.objects.clan import Clan
from app.objects.match import Match
from app.objects.match import MatchTeams
from app.objects.match import MatchTeamTypes
from app.objects.match import MatchWinConditions
from app.objects.match import Slot
from app.objects.match import SlotStatus
from app.objects.menu import Menu
from app.objects.menu import MenuCommands
from app.objects.menu import MenuFunction
from app.objects.player import Action
from app.objects.player import ClientDetails
from app.objects.player import OsuStream
from app.objects.player import OsuVersion
from app.objects.player import Player
from app.objects.player import PresenceFilter
from app.packets import BanchoPacketReader
from app.packets import BasePacket
from app.packets import ClientPackets
from app.repositories import ingame_logins as logins_repo
from app.repositories import players as players_repo
from app.state import services
from app.usecases.performance import ScoreParams

OSU_API_V2_CHANGELOG_URL = "https://osu.ppy.sh/api/v2/changelog"

BEATMAPS_PATH = Path.cwd() / ".data/osu"

BASE_DOMAIN = app.settings.DOMAIN

# TODO: dear god
NOW_PLAYING_RGX = re.compile(
    r"^\x01ACTION is (?:playing|editing|watching|listening to) "
    rf"\[https://osu\.(?:{re.escape(BASE_DOMAIN)}|ppy\.sh)/beatmapsets/(?P<sid>\d{{1,10}})#/?(?:osu|taiko|fruits|mania)?/(?P<bid>\d{{1,10}})/? .+\]"
    r"(?: <(?P<mode_vn>Taiko|CatchTheBeat|osu!mania)>)?"
    r"(?P<mods>(?: (?:-|\+|~|\|)\w+(?:~|\|)?)+)?\x01$",
)

router = APIRouter(tags=["Bancho API"])


@router.get("/")
async def bancho_http_handler() -> Response:
    """Handle a request from a web browser."""
    new_line = "\n"
    matches = [m for m in app.state.sessions.matches if m is not None]
    players = [p for p in app.state.sessions.players if not p.bot_client]

    packets = app.state.packets["all"]

    return HTMLResponse(
        f"""
<!DOCTYPE html>
<body style="font-family: monospace; white-space: pre-wrap;">Running bancho.py v{app.settings.VERSION}

<a href="online">{len(players)} online players</a>
<a href="matches">{len(matches)} matches</a>

<b>packets handled ({len(packets)})</b>
{new_line.join([f"{packet.name} ({packet.value})" for packet in packets])}

<a href="https://github.com/osuAkatsuki/bancho.py">Source code</a>
</body>
</html>""",
    )


@router.get("/online")
async def bancho_view_online_users() -> Response:
    """see who's online"""
    new_line = "\n"

    players = [player for player in app.state.sessions.players if not player.bot_client]
    bots = [bots for bots in app.state.sessions.players if bots.bot_client]

    id_max_length = len(str(max(p.id for p in app.state.sessions.players)))

    return HTMLResponse(
        f"""
<!DOCTYPE html>
<body style="font-family: monospace;  white-space: pre-wrap;"><a href="/">back</a>
users:
{new_line.join([f"({p.id:>{id_max_length}}): {p.safe_name}" for p in players])}
bots:
{new_line.join(f"({p.id:>{id_max_length}}): {p.safe_name}" for p in bots)}
</body>
</html>""",
    )


@router.get("/matches")
async def bancho_view_matches() -> Response:
    """ongoing matches"""
    new_line = "\n"

    ON_GOING = "ongoing"
    IDLE = "idle"
    max_status_length = len(max(ON_GOING, IDLE))

    BEATMAP = "beatmap"
    HOST = "host"
    max_properties_length = max(len(BEATMAP), len(HOST))

    matches = [m for m in app.state.sessions.matches if m is not None]

    match_id_max_length = (
        len(str(max(match.id for match in matches))) if len(matches) else 0
    )

    return HTMLResponse(
        f"""
<!DOCTYPE html>
<body style="font-family: monospace;  white-space: pre-wrap;"><a href="/">back</a>
matches:
{new_line.join(
    f'''{(ON_GOING if m.in_progress else IDLE):<{max_status_length}} ({m.id:>{match_id_max_length}}): {m.name}
-- '''
    + f"{new_line}-- ".join([
        f'{BEATMAP:<{max_properties_length}}: {m.map_name}',
        f'{HOST:<{max_properties_length}}: <{m.host.id}> {m.host.safe_name}'
    ]) for m in matches
)}
</body>
</html>""",
    )


@router.post("/")
async def bancho_handler(
    request: Request,
    osu_token: str | None = Header(None),
    user_agent: Literal["osu!"] = Header(...),
) -> Response:
    ip = app.state.services.ip_resolver.get_ip(request.headers)

    if osu_token is None:
        # the client is performing a login
        async with app.state.services.database.connection() as db_conn:
            login_data = await login(
                request.headers,
                await request.body(),
                ip,
                db_conn,
            )

        return Response(
            content=login_data["response_body"],
            headers={"cho-token": login_data["osu_token"]},
        )

    # get the player from the specified osu token.
    player = app.state.sessions.players.get(token=osu_token)

    if not player:
        # chances are, we just restarted the server
        # tell their client to reconnect immediately.
        return Response(
            content=(
                app.packets.notification("Server has restarted.")
                + app.packets.restart_server(0)  # ms until reconnection
            ),
        )

    if player.restricted:
        # restricted users may only use certain packet handlers.
        packet_map = app.state.packets["restricted"]
    else:
        packet_map = app.state.packets["all"]

    # bancho connections can be comprised of multiple packets;
    # our reader is designed to iterate through them individually,
    # allowing logic to be implemented around the actual handler.
    # NOTE: any unhandled packets will be ignored internally.

    with memoryview(await request.body()) as body_view:
        for packet in BanchoPacketReader(body_view, packet_map):
            await packet.handle(player)

    player.last_recv_time = time.time()

    response_data = player.dequeue()
    return Response(content=response_data)


""" Packet logic """


def register(
    packet: ClientPackets,
    restricted: bool = False,
) -> Callable[[type[BasePacket]], type[BasePacket]]:
    """Register a handler in `app.state.packets`."""

    def wrapper(cls: type[BasePacket]) -> type[BasePacket]:
        app.state.packets["all"][packet] = cls

        if restricted:
            app.state.packets["restricted"][packet] = cls

        return cls

    return wrapper


@register(ClientPackets.PING, restricted=True)
class Ping(BasePacket):
    async def handle(self, player: Player) -> None:
        pass  # ping be like


@register(ClientPackets.CHANGE_ACTION, restricted=True)
class ChangeAction(BasePacket):
    def __init__(self, reader: BanchoPacketReader) -> None:
        self.action = reader.read_u8()
        self.info_text = reader.read_string()
        self.map_md5 = reader.read_string()

        self.mods = reader.read_u32()
        self.mode = reader.read_u8()
        if self.mods & Mods.RELAX:
            if self.mode == 3:  # rx!mania doesn't exist
                self.mods &= ~Mods.RELAX
            else:
                self.mode += 4
        elif self.mods & Mods.AUTOPILOT:
            if self.mode in (1, 2, 3):  # ap!catch, taiko and mania don't exist
                self.mods &= ~Mods.AUTOPILOT
            else:
                self.mode += 8

        self.map_id = reader.read_i32()

    async def handle(self, player: Player) -> None:
        # update the user's status.
        player.status.action = Action(self.action)
        player.status.info_text = self.info_text
        player.status.map_md5 = self.map_md5
        player.status.mods = Mods(self.mods)
        player.status.mode = GameMode(self.mode)
        player.status.map_id = self.map_id

        # broadcast it to all online players.
        if not player.restricted:
            app.state.sessions.players.enqueue(app.packets.user_stats(player))


IGNORED_CHANNELS = ["#highlight", "#userlog"]


@register(ClientPackets.SEND_PUBLIC_MESSAGE)
class SendMessage(BasePacket):
    def __init__(self, reader: BanchoPacketReader) -> None:
        self.msg = reader.read_message()

    async def handle(self, player: Player) -> None:
        if player.silenced:
            log(f"{player} sent a message while silenced.", Ansi.LYELLOW)
            return

        # remove leading/trailing whitespace
        msg = self.msg.text.strip()

        if not msg:
            return

        recipient = self.msg.recipient

        if recipient in IGNORED_CHANNELS:
            return
        elif recipient == "#spectator":
            if player.spectating:
                # we are spectating someone
                spec_id = player.spectating.id
            elif player.spectators:
                # we are being spectated
                spec_id = player.id
            else:
                return

            t_chan = app.state.sessions.channels.get_by_name(f"#spec_{spec_id}")
        elif recipient == "#multiplayer":
            if not player.match:
                # they're not in a match?
                return

            t_chan = player.match.chat
        else:
            t_chan = app.state.sessions.channels.get_by_name(recipient)

        if not t_chan:
            log(f"{player} wrote to non-existent {recipient}.", Ansi.LYELLOW)
            return

        if player not in t_chan:
            log(f"{player} wrote to {recipient} without being in it.")
            return

        if not t_chan.can_write(player.priv):
            log(f"{player} wrote to {recipient} with insufficient privileges.")
            return

        # limit message length to 2k chars
        # perhaps this could be dangerous with !py..?
        if len(msg) > 2000:
            msg = f"{msg[:2000]}... (truncated)"
            player.enqueue(
                app.packets.notification(
                    "Your message was truncated\n(exceeded 2000 characters).",
                ),
            )

        if msg.startswith(app.settings.COMMAND_PREFIX):
            cmd = await commands.process_commands(player, t_chan, msg)
        else:
            cmd = None

        if cmd:
            # a command was triggered.
            if not cmd["hidden"]:
                t_chan.send(msg, sender=player)
                if cmd["resp"] is not None:
                    t_chan.send_bot(cmd["resp"])
            else:
                staff = app.state.sessions.players.staff
                t_chan.send_selective(
                    msg=msg,
                    sender=player,
                    recipients=staff - {player},
                )
                if cmd["resp"] is not None:
                    t_chan.send_selective(
                        msg=cmd["resp"],
                        sender=app.state.sessions.bot,
                        recipients=staff | {player},
                    )

        else:
            # no commands were triggered

            # check if the user is /np'ing a map.
            # even though this is a public channel,
            # we'll update the player's last np stored.
            r_match = NOW_PLAYING_RGX.match(msg)
            if r_match:
                # the player is /np'ing a map.
                # save it to their player instance
                # so we can use this elsewhere owo..
                bmap = await Beatmap.from_bid(int(r_match["bid"]))

                if bmap:
                    # parse mode_vn int from regex
                    if r_match["mode_vn"] is not None:
                        mode_vn = {"Taiko": 1, "CatchTheBeat": 2, "osu!mania": 3}[
                            r_match["mode_vn"]
                        ]
                    else:
                        # use player mode if not specified
                        mode_vn = player.status.mode.as_vanilla

                    player.last_np = {
                        "bmap": bmap,
                        "mode_vn": mode_vn,
                        "timeout": time.time() + 300,  # /np's last 5mins
                    }
                else:
                    # time out their previous /np
                    player.last_np = None

            t_chan.send(msg, sender=player)

        player.update_latest_activity_soon()
        log(f"{player} @ {t_chan}: {msg}", Ansi.LCYAN, file=".data/logs/chat.log")


@register(ClientPackets.LOGOUT, restricted=True)
class Logout(BasePacket):
    def __init__(self, reader: BanchoPacketReader) -> None:
        reader.read_i32()  # reserved

    async def handle(self, player: Player) -> None:
        if (time.time() - player.login_time) < 1:
            # osu! has a weird tendency to log out immediately after login.
            # i've tested the times and they're generally 300-800ms, so
            # we'll block any logout request within 1 second from login.
            return

        player.logout()

        player.update_latest_activity_soon()


@register(ClientPackets.REQUEST_STATUS_UPDATE, restricted=True)
class StatsUpdateRequest(BasePacket):
    async def handle(self, player: Player) -> None:
        player.enqueue(app.packets.user_stats(player))


# Some messages to send on welcome/restricted/etc.
# TODO: these should probably be moved to the config.
WELCOME_MSG = "\n".join(
    (
        f"Welcome to {BASE_DOMAIN}.",
        "To see a list of commands, use !help.",
        "We have a public (Discord)[https://discord.gg/ShEQgUx]!",
        "Enjoy the server!",
    ),
)

RESTRICTED_MSG = (
    "Your account is currently in restricted mode. "
    "If you believe this is a mistake, or have waited a period "
    "greater than 3 months, you may appeal via the form on the site."
)

WELCOME_NOTIFICATION = app.packets.notification(
    f"Welcome back to {BASE_DOMAIN}!\nRunning bancho.py v{app.settings.VERSION}.",
)

OFFLINE_NOTIFICATION = app.packets.notification(
    "The server is currently running in offline mode; "
    "some features will be unavailable.",
)


class LoginResponse(TypedDict):
    osu_token: str
    response_body: bytes


class LoginData(TypedDict):
    username: str
    password_md5: bytes
    osu_version: str
    utc_offset: int
    display_city: bool
    pm_private: bool
    osu_path_md5: str
    adapters_str: str
    adapters_md5: str
    uninstall_md5: str
    disk_signature_md5: str


def parse_login_data(data: bytes) -> LoginData:
    """Parse data from the body of a login request."""
    (
        username,
        password_md5,
        remainder,
    ) = data.decode().split("\n", maxsplit=2)

    (
        osu_version,
        utc_offset,
        display_city,
        client_hashes,
        pm_private,
    ) = remainder.split("|", maxsplit=4)

    (
        osu_path_md5,
        adapters_str,
        adapters_md5,
        uninstall_md5,
        disk_signature_md5,
    ) = client_hashes[:-1].split(":", maxsplit=4)

    return {
        "username": username,
        "password_md5": password_md5.encode(),
        "osu_version": osu_version,
        "utc_offset": int(utc_offset),
        "display_city": display_city == "1",
        "pm_private": pm_private == "1",
        "osu_path_md5": osu_path_md5,
        "adapters_str": adapters_str,
        "adapters_md5": adapters_md5,
        "uninstall_md5": uninstall_md5,
        "disk_signature_md5": disk_signature_md5,
    }


async def login(
    headers: Mapping[str, str],
    body: bytes,
    ip: IPAddress,
    db_conn: databases.core.Connection,
) -> LoginResponse:
    """\
    Login has no specific packet, but happens when the osu!
    client sends a request without an 'osu-token' header.

    Request format:
      username\npasswd_md5\nosu_version|utc_offset|display_city|client_hashes|pm_private\n

    Response format:
      Packet 5 (userid), with ID:
      -1: authentication failed
      -2: old client
      -3: banned
      -4: banned
      -5: error occurred
      -6: needs supporter
      -7: password reset
      -8: requires verification
      other: valid id, logged in
    """

    # parse login data
    login_data = parse_login_data(body)

    # perform some validation & further parsing on the data

    match = regexes.OSU_VERSION.match(login_data["osu_version"])
    if match is None:
        return {
            "osu_token": "invalid-request",
            "response_body": b"",
        }

    osu_version = OsuVersion(
        date=date(
            year=int(match["date"][0:4]),
            month=int(match["date"][4:6]),
            day=int(match["date"][6:8]),
        ),
        revision=int(match["revision"]) if match["revision"] else None,
        stream=OsuStream(match["stream"] or "stable"),
    )

    if app.settings.DISALLOW_OLD_CLIENTS:
        osu_client_stream = osu_version.stream.value
        if osu_client_stream in ("stable", "beta"):
            osu_client_stream += "40"  # TODO: why?

        allowed_client_versions = set()

        # TODO: put this behind a layer of abstraction
        #       for better handling of the error cases
        response = await services.http_client.get(
            OSU_API_V2_CHANGELOG_URL,
            params={"stream": osu_client_stream},
        )
        response.raise_for_status()
        for build in response.json()["builds"]:
            version = date(
                int(build["version"][0:4]),
                int(build["version"][4:6]),
                int(build["version"][6:8]),
            )
            allowed_client_versions.add(version)

            if any(entry["major"] for entry in build["changelog_entries"]):
                # this build is a major iteration to the client
                # don't allow anything older than this
                break

        if osu_version.date not in allowed_client_versions:
            return {
                "osu_token": "client-too-old",
                "response_body": (
                    app.packets.version_update() + app.packets.user_id(-2)
                ),
            }

    running_under_wine = login_data["adapters_str"] == "runningunderwine"
    adapters = [a for a in login_data["adapters_str"][:-1].split(".")]

    if not (running_under_wine or any(adapters)):
        return {
            "osu_token": "empty-adapters",
            "response_body": (
                app.packets.user_id(-1)
                + app.packets.notification("Please restart your osu! and try again.")
            ),
        }

    ## parsing successful

    login_time = time.time()

<<<<<<< HEAD
    # TODO: improve tournament client support
    if p := app.state.sessions.players.get(name=login_data["username"]):
        # player is already logged in - allow this only for tournament clients

        if not (osu_version.stream == "tourney" or p.tourney_client or p.irc_client):
            # neither session is a tournament client, disallow

            if (login_time - p.last_recv_time) > 10:
                # let this session overrule the existing one
                # (this is made to help prevent user ghosting)
                p.logout()
            else:
                # current session is still active, disallow
                return {
                    "osu_token": "user-ghosted",
                    "response_body": (
                        app.packets.user_id(-1)
                        + app.packets.notification("User already logged in.")
                    ),
                }
=======
    # disallow multiple sessions from a single user
    # with the exception of tourney spectator clients
    player = app.state.sessions.players.get(name=login_data["username"])
    if player and osu_version.stream != "tourney":
        # check if the existing session is still active
        if (login_time - player.last_recv_time) < 10:
            return {
                "osu_token": "user-already-logged-in",
                "response_body": (
                    app.packets.user_id(-1)
                    + app.packets.notification("User already logged in.")
                ),
            }
        else:
            # session is not active; replace it
            player.logout()
            del player
>>>>>>> 2afea9f5

    user_info = await players_repo.fetch_one(
        name=login_data["username"],
        fetch_all_fields=True,
    )

    if user_info is None:
        # no account by this name exists.
        return {
            "osu_token": "unknown-username",
            "response_body": (
                app.packets.notification(f"{BASE_DOMAIN}: Unknown username")
                + app.packets.user_id(-1)
            ),
        }

    if osu_version.stream == "tourney" and not (
        user_info["priv"] & Privileges.DONATOR
        and user_info["priv"] & Privileges.UNRESTRICTED
    ):
        # trying to use tourney client with insufficient privileges.
        return {
            "osu_token": "no",
            "response_body": app.packets.user_id(-1),
        }

    # get our bcrypt cache
    bcrypt_cache = app.state.cache.bcrypt
    pw_bcrypt = user_info["pw_bcrypt"].encode()

    # check credentials against db. algorithms like these are intentionally
    # designed to be slow; we'll cache the results to speed up subsequent logins.
    if pw_bcrypt in bcrypt_cache:  # ~0.01 ms
        if login_data["password_md5"] != bcrypt_cache[pw_bcrypt]:
            return {
                "osu_token": "incorrect-password",
                "response_body": (
                    app.packets.notification(f"{BASE_DOMAIN}: Incorrect password")
                    + app.packets.user_id(-1)
                ),
            }
    else:  # ~200ms
        if not bcrypt.checkpw(login_data["password_md5"], pw_bcrypt):
            return {
                "osu_token": "incorrect-password",
                "response_body": (
                    app.packets.notification(f"{BASE_DOMAIN}: Incorrect password")
                    + app.packets.user_id(-1)
                ),
            }

        bcrypt_cache[pw_bcrypt] = login_data["password_md5"]

    """ login credentials verified """

    await logins_repo.create(
        user_id=user_info["id"],
        ip=str(ip),
        osu_ver=osu_version.date,
        osu_stream=osu_version.stream,
    )

    await db_conn.execute(
        "INSERT INTO client_hashes "
        "(userid, osupath, adapters, uninstall_id,"
        " disk_serial, latest_time, occurrences) "
        "VALUES (:id, :osupath, :adapters, :uninstall, :disk_serial, NOW(), 1) "
        "ON DUPLICATE KEY UPDATE "
        "occurrences = occurrences + 1, "
        "latest_time = NOW() ",
        {
            "id": user_info["id"],
            "osupath": login_data["osu_path_md5"],
            "adapters": login_data["adapters_md5"],
            "uninstall": login_data["uninstall_md5"],
            "disk_serial": login_data["disk_signature_md5"],
        },
    )

    # TODO: store adapters individually

    if running_under_wine:
        hw_checks = "h.uninstall_id = :uninstall"
        hw_args = {"uninstall": login_data["uninstall_md5"]}
    else:
        hw_checks = "h.adapters = :adapters OR h.uninstall_id = :uninstall OR h.disk_serial = :disk_serial"
        hw_args = {
            "adapters": login_data["adapters_md5"],
            "uninstall": login_data["uninstall_md5"],
            "disk_serial": login_data["disk_signature_md5"],
        }

    hw_matches = await db_conn.fetch_all(
        "SELECT u.name, u.priv, h.occurrences "
        "FROM client_hashes h "
        "INNER JOIN users u ON h.userid = u.id "
        "WHERE h.userid != :user_id AND "
        f"({hw_checks})",
        {"user_id": user_info["id"], **hw_args},
    )

    if hw_matches:
        # we have other accounts with matching hashes
        if user_info["priv"] & Privileges.VERIFIED:
            # TODO: this is a normal, registered & verified player.
            ...
        else:
            # this player is not verified yet, this is their first
            # time connecting in-game and submitting their hwid set.
            # we will not allow any banned matches; if there are any,
            # then ask the user to contact staff and resolve manually.
            if not all(
                [hw_match["priv"] & Privileges.UNRESTRICTED for hw_match in hw_matches],
            ):
                return {
                    "osu_token": "contact-staff",
                    "response_body": (
                        app.packets.notification(
                            "Please contact staff directly to create an account.",
                        )
                        + app.packets.user_id(-1)
                    ),
                }

    """ All checks passed, player is safe to login """

    # get clan & clan priv if we're in a clan
    clan: Clan | None = None
    clan_priv: ClanPrivileges | None = None
    if user_info["clan_id"] != 0:
        clan = app.state.sessions.clans.get(id=user_info["clan_id"])
        clan_priv = ClanPrivileges(user_info["clan_priv"])

    db_country = user_info["country"]

    geoloc = await app.state.services.fetch_geoloc(ip, headers)

    if geoloc is None:
        return {
            "osu_token": "login-failed",
            "response_body": (
                app.packets.notification(
                    f"{BASE_DOMAIN}: Login failed. Please contact an admin.",
                )
                + app.packets.user_id(-1)
            ),
        }

    if db_country == "xx":
        # bugfix for old bancho.py versions when
        # country wasn't stored on registration.
        log(f"Fixing {login_data['username']}'s country.", Ansi.LGREEN)

        await db_conn.execute(
            "UPDATE users SET country = :country WHERE id = :user_id",
            {
                "country": geoloc["country"]["acronym"],
                "user_id": user_info["id"],
            },
        )

    client_details = ClientDetails(
        osu_version=osu_version,
        osu_path_md5=login_data["osu_path_md5"],
        adapters_md5=login_data["adapters_md5"],
        uninstall_md5=login_data["uninstall_md5"],
        disk_signature_md5=login_data["disk_signature_md5"],
        adapters=adapters,
        ip=ip,
    )

    player = Player(
        id=user_info["id"],
        name=user_info["name"],
        priv=user_info["priv"],
        pw_bcrypt=pw_bcrypt,
        clan=clan,
        clan_priv=clan_priv,
        geoloc=geoloc,
        utc_offset=login_data["utc_offset"],
        pm_private=login_data["pm_private"],
        silence_end=user_info["silence_end"],
        donor_end=user_info["donor_end"],
        client_details=client_details,
        login_time=login_time,
        tourney_client=osu_version.stream == "tourney",
        api_key=user_info["api_key"],
    )

    data = bytearray(app.packets.protocol_version(19))
    data += app.packets.user_id(player.id)

    # *real* client privileges are sent with this packet,
    # then the user's apparent privileges are sent in the
    # userPresence packets to other players. we'll send
    # supporter along with the user's privileges here,
    # but not in userPresence (so that only donators
    # show up with the yellow name in-game, but everyone
    # gets osu!direct & other in-game perks).
    data += app.packets.bancho_privileges(
        player.bancho_priv | ClientPrivileges.SUPPORTER,
    )

    data += WELCOME_NOTIFICATION

    # send all appropriate channel info to our player.
    # the osu! client will attempt to join the channels.
    for channel in app.state.sessions.channels:
        if (
            not channel.auto_join
            or not channel.can_read(player.priv)
            or channel._name == "#lobby"  # (can't be in mp lobby @ login)
        ):
            continue

        # send chan info to all players who can see
        # the channel (to update their playercounts)
        chan_info_packet = app.packets.channel_info(
            channel._name,
            channel.topic,
            len(channel.players),
        )

        data += chan_info_packet

        for o in app.state.sessions.players:
            if channel.can_read(o.priv):
                o.enqueue(chan_info_packet)

    # tells osu! to reorder channels based on config.
    data += app.packets.channel_info_end()

    # fetch some of the player's
    # information from sql to be cached.
    await player.achievements_from_sql(db_conn)
    await player.stats_from_sql_full(db_conn)
    await player.relationships_from_sql(db_conn)

    # TODO: fetch player.recent_scores from sql

    data += app.packets.main_menu_icon(
        icon_url=app.settings.MENU_ICON_URL,
        onclick_url=app.settings.MENU_ONCLICK_URL,
    )
    data += app.packets.friends_list(player.friends)
    data += app.packets.silence_end(player.remaining_silence)

    # update our new player's stats, and broadcast them.
    user_data = app.packets.user_presence(player) + app.packets.user_stats(player)

    data += user_data

    if not player.restricted:
        # player is unrestricted, two way data
        for o in app.state.sessions.players:
            # enqueue us to them
            o.enqueue(user_data)

            # enqueue them to us.
            if not o.restricted:
                if o is app.state.sessions.bot:
                    # optimization for bot since it's
                    # the most frequently requested user
                    data += app.packets.bot_presence(o)
                    data += app.packets.bot_stats(o)
                else:
                    data += app.packets.user_presence(o)
                    data += app.packets.user_stats(o)

        # the player may have been sent mail while offline,
        # enqueue any messages from their respective authors.
        mail_rows = await db_conn.fetch_all(
            "SELECT m.`msg`, m.`time`, m.`from_id`, "
            "(SELECT name FROM users WHERE id = m.`from_id`) AS `from`, "
            "(SELECT name FROM users WHERE id = m.`to_id`) AS `to` "
            "FROM `mail` m WHERE m.`to_id` = :to AND m.`read` = 0",
            {"to": player.id},
        )

        if mail_rows:
            sent_to = set()  # ids

            for msg in mail_rows:
                if msg["from"] not in sent_to:
                    data += app.packets.send_message(
                        sender=msg["from"],
                        msg="Unread messages",
                        recipient=msg["to"],
                        sender_id=msg["from_id"],
                    )
                    sent_to.add(msg["from"])

                msg_time = datetime.fromtimestamp(msg["time"])

                data += app.packets.send_message(
                    sender=msg["from"],
                    msg=f'[{msg_time:%a %b %d @ %H:%M%p}] {msg["msg"]}',
                    recipient=msg["to"],
                    sender_id=msg["from_id"],
                )

        if not player.priv & Privileges.VERIFIED:
            # this is the player's first login, verify their
            # account & send info about the server/its usage.
            await player.add_privs(Privileges.VERIFIED)

            if player.id == 3:
                # this is the first player registering on
                # the server, grant them full privileges.
                await player.add_privs(
                    Privileges.STAFF
                    | Privileges.NOMINATOR
                    | Privileges.WHITELISTED
                    | Privileges.TOURNEY_MANAGER
                    | Privileges.DONATOR
                    | Privileges.ALUMNI,
                )

            data += app.packets.send_message(
                sender=app.state.sessions.bot.name,
                msg=WELCOME_MSG,
                recipient=player.name,
                sender_id=app.state.sessions.bot.id,
            )

    else:
        # player is restricted, one way data
        for o in app.state.sessions.players.unrestricted:
            # enqueue them to us.
            if o is app.state.sessions.bot:
                # optimization for bot since it's
                # the most frequently requested user
                data += app.packets.bot_presence(o)
                data += app.packets.bot_stats(o)
            else:
                data += app.packets.user_presence(o)
                data += app.packets.user_stats(o)

        data += app.packets.account_restricted()
        data += app.packets.send_message(
            sender=app.state.sessions.bot.name,
            msg=RESTRICTED_MSG,
            recipient=player.name,
            sender_id=app.state.sessions.bot.id,
        )

    # TODO: some sort of admin panel for staff members?

    # add `p` to the global player list,
    # making them officially logged in.
    app.state.sessions.players.append(player)

    if app.state.services.datadog:
        if not player.restricted:
            app.state.services.datadog.increment("bancho.online_players")

        time_taken = time.time() - login_time
        app.state.services.datadog.histogram("bancho.login_time", time_taken)

    user_os = "unix (wine)" if running_under_wine else "win32"
    country_code = player.geoloc["country"]["acronym"].upper()

    log(
        f"{player} logged in from {country_code} using {login_data['osu_version']} on {user_os}",
        Ansi.LCYAN,
    )

    player.update_latest_activity_soon()

    return {"osu_token": player.token, "response_body": bytes(data)}


@register(ClientPackets.START_SPECTATING)
class StartSpectating(BasePacket):
    def __init__(self, reader: BanchoPacketReader) -> None:
        self.target_id = reader.read_i32()

    async def handle(self, player: Player) -> None:
        new_host = app.state.sessions.players.get(id=self.target_id)
        if not new_host:
            log(
                f"{player} tried to spectate nonexistant id {self.target_id}.",
                Ansi.LYELLOW,
            )
            return

        current_host = player.spectating
        if current_host:
            if current_host == new_host:
                # host hasn't changed, they didn't have
                # the map but have downloaded it.

                if not player.stealth:
                    # NOTE: `player` would have already received the other
                    # fellow spectators, so no need to resend them.
                    new_host.enqueue(app.packets.spectator_joined(player.id))

                    player_joined = app.packets.fellow_spectator_joined(player.id)
                    for spec in new_host.spectators:
                        if spec is not player:
                            spec.enqueue(player_joined)

                return

            current_host.remove_spectator(player)

        new_host.add_spectator(player)


@register(ClientPackets.STOP_SPECTATING)
class StopSpectating(BasePacket):
    async def handle(self, player: Player) -> None:
        host = player.spectating

        if not host:
            log(f"{player} tried to stop spectating when they're not..?", Ansi.LRED)
            return

        host.remove_spectator(player)


@register(ClientPackets.SPECTATE_FRAMES)
class SpectateFrames(BasePacket):
    def __init__(self, reader: BanchoPacketReader) -> None:
        self.frame_bundle = reader.read_replayframe_bundle()

    async def handle(self, player: Player) -> None:
        # TODO: perform validations on the parsed frame bundle
        # to ensure it's not being tamperated with or weaponized.

        # NOTE: this is given a fastpath here for efficiency due to the
        # sheer rate of usage of these packets in spectator mode.

        # data = app.packets.spectateFrames(self.frame_bundle.raw_data)
        data = (
            struct.pack("<HxI", 15, len(self.frame_bundle.raw_data))
            + self.frame_bundle.raw_data
        )

        # enqueue the data
        # to all spectators.
        for spectator in player.spectators:
            spectator.enqueue(data)


@register(ClientPackets.CANT_SPECTATE)
class CantSpectate(BasePacket):
    async def handle(self, player: Player) -> None:
        if not player.spectating:
            log(f"{player} sent can't spectate while not spectating?", Ansi.LRED)
            return

        if not player.stealth:
            data = app.packets.spectator_cant_spectate(player.id)

            host = player.spectating
            host.enqueue(data)

            for t in host.spectators:
                t.enqueue(data)


@register(ClientPackets.SEND_PRIVATE_MESSAGE)
class SendPrivateMessage(BasePacket):
    def __init__(self, reader: BanchoPacketReader) -> None:
        self.msg = reader.read_message()

    async def handle(self, player: Player) -> None:
        if player.silenced:
            if app.settings.DEBUG:
                log(f"{player} tried to send a dm while silenced.", Ansi.LYELLOW)
            return

        # remove leading/trailing whitespace
        msg = self.msg.text.strip()

        if not msg:
            return

        target_name = self.msg.recipient

        # allow this to get from sql - players can receive
        # messages offline, due to the mail system. B)
        target = await app.state.sessions.players.from_cache_or_sql(name=target_name)
        if not target:
            if app.settings.DEBUG:
                log(
                    f"{player} tried to write to non-existent user {target_name}.",
                    Ansi.LYELLOW,
                )
            return

        if player.id in target.blocks:
            player.enqueue(app.packets.user_dm_blocked(target_name))

            if app.settings.DEBUG:
                log(f"{player} tried to message {target}, but they have them blocked.")
            return

        if target.pm_private and player.id not in target.friends:
            player.enqueue(app.packets.user_dm_blocked(target_name))

            if app.settings.DEBUG:
                log(f"{player} tried to message {target}, but they are blocking dms.")
            return

        if target.silenced:
            # if target is silenced, inform player.
            player.enqueue(app.packets.target_silenced(target_name))

            if app.settings.DEBUG:
                log(f"{player} tried to message {target}, but they are silenced.")
            return

        # limit message length to 2k chars
        # perhaps this could be dangerous with !py..?
        if len(msg) > 2000:
            msg = f"{msg[:2000]}... (truncated)"
            player.enqueue(
                app.packets.notification(
                    "Your message was truncated\n(exceeded 2000 characters).",
                ),
            )

        if target.status.action == Action.Afk and target.away_msg:
            # send away message if target is afk and has one set.
            player.send(target.away_msg, sender=target)

        if target is not app.state.sessions.bot:
            # target is not bot, send the message normally if online
<<<<<<< HEAD
            if t.online or t.irc_client:
                t.send(msg, sender=p)
=======
            if target.is_online:
                target.send(msg, sender=player)
>>>>>>> 2afea9f5
            else:
                # inform user they're offline, but
                # will receive the mail @ next login.
                player.enqueue(
                    app.packets.notification(
                        f"{target.name} is currently offline, but will "
                        "receive your messsage on their next login.",
                    ),
                )

            # insert mail into db, marked as unread.
            await app.state.services.database.execute(
                "INSERT INTO `mail` "
                "(`from_id`, `to_id`, `msg`, `time`) "
                "VALUES (:from, :to, :msg, UNIX_TIMESTAMP())",
                {"from": player.id, "to": target.id, "msg": msg},
            )
        else:
            # messaging the bot, check for commands & /np.
            if msg.startswith(app.settings.COMMAND_PREFIX):
                cmd = await commands.process_commands(player, target, msg)
            else:
                cmd = None

            if cmd:
                # command triggered, send response if any.
                if cmd["resp"] is not None:
                    player.send(cmd["resp"], sender=target)
            else:
                # no commands triggered.
                r_match = NOW_PLAYING_RGX.match(msg)
                if r_match:
                    # user is /np'ing a map.
                    # save it to their player instance
                    # so we can use this elsewhere owo..
                    bmap = await Beatmap.from_bid(int(r_match["bid"]))

                    if bmap:
                        # parse mode_vn int from regex
                        if r_match["mode_vn"] is not None:
                            mode_vn = {"Taiko": 1, "CatchTheBeat": 2, "osu!mania": 3}[
                                r_match["mode_vn"]
                            ]
                        else:
                            # use player mode if not specified
                            mode_vn = player.status.mode.as_vanilla

                        player.last_np = {
                            "bmap": bmap,
                            "mode_vn": mode_vn,
                            "timeout": time.time() + 300,  # /np's last 5mins
                        }

                        # calculate generic pp values from their /np

                        osu_file_path = BEATMAPS_PATH / f"{bmap.id}.osu"
                        if not await ensure_local_osu_file(
                            osu_file_path,
                            bmap.id,
                            bmap.md5,
                        ):
                            resp_msg = (
                                "Mapfile could not be found; "
                                "this incident has been reported."
                            )
                        else:
                            # calculate pp for common generic values
                            pp_calc_st = time.time_ns()

                            if r_match["mods"] is not None:
                                # [1:] to remove leading whitespace
                                mods_str = r_match["mods"][1:]
                                mods = Mods.from_np(mods_str, mode_vn)
                            else:
                                mods = None

                            scores = [
                                ScoreParams(
                                    mode=mode_vn,
                                    mods=int(mods) if mods else None,
                                    acc=acc,
                                )
                                for acc in app.settings.PP_CACHED_ACCURACIES
                            ]

                            results = app.usecases.performance.calculate_performances(
                                osu_file_path=str(osu_file_path),
                                scores=scores,
                            )

                            resp_msg = " | ".join(
                                f"{acc}%: {result['performance']['pp']:,.2f}pp"
                                for acc, result in zip(
                                    app.settings.PP_CACHED_ACCURACIES,
                                    results,
                                )
                            )

                            elapsed = time.time_ns() - pp_calc_st
                            resp_msg += f" | Elapsed: {magnitude_fmt_time(elapsed)}"
                    else:
                        resp_msg = "Could not find map."

                        # time out their previous /np
                        player.last_np = None

                    player.send(resp_msg, sender=target)

        player.update_latest_activity_soon()
        log(f"{player} @ {target}: {msg}", Ansi.LCYAN, file=".data/logs/chat.log")


@register(ClientPackets.PART_LOBBY)
class LobbyPart(BasePacket):
    async def handle(self, player: Player) -> None:
        player.in_lobby = False


@register(ClientPackets.JOIN_LOBBY)
class LobbyJoin(BasePacket):
    async def handle(self, player: Player) -> None:
        player.in_lobby = True

        for match in app.state.sessions.matches:
            if match is not None:
                player.enqueue(app.packets.new_match(match))


@register(ClientPackets.CREATE_MATCH)
class MatchCreate(BasePacket):
    def __init__(self, reader: BanchoPacketReader) -> None:
        self.match_data = reader.read_match()

    async def handle(self, player: Player) -> None:
        # TODO: match validation..?
        if player.restricted:
            player.enqueue(
                app.packets.match_join_fail()
                + app.packets.notification(
                    "Multiplayer is not available while restricted.",
                ),
            )
            return

        if player.silenced:
            player.enqueue(
                app.packets.match_join_fail()
                + app.packets.notification(
                    "Multiplayer is not available while silenced.",
                ),
            )
            return

        match_id = app.state.sessions.matches.get_free()

        if match_id is None:
            # failed to create match (match slots full).
            player.send_bot("Failed to create match (no slots available).")
            player.enqueue(app.packets.match_join_fail())
            return

        # create the channel and add it
        # to the global channel list as
        # an instanced channel.
        chat_channel = Channel(
            name=f"#multi_{self.match_data.id}",
            topic=f"MID {self.match_data.id}'s multiplayer channel.",
            auto_join=False,
            instance=True,
        )

        match = Match(
            id=match_id,
            name=self.match_data.name,
            password=self.match_data.passwd,
            map_name=self.match_data.map_name,
            map_id=self.match_data.map_id,
            map_md5=self.match_data.map_md5,
            # TODO: validate no security hole exists
            host_id=self.match_data.host_id,
            mode=GameMode(self.match_data.mode),
            mods=Mods(self.match_data.mods),
            win_condition=MatchWinConditions(self.match_data.win_condition),
            team_type=MatchTeamTypes(self.match_data.team_type),
            freemods=bool(self.match_data.freemods),
            seed=self.match_data.seed,
            chat_channel=chat_channel,
        )

        app.state.sessions.matches[match_id] = match
        app.state.sessions.channels.append(chat_channel)
        match.chat = chat_channel

        player.update_latest_activity_soon()
        player.join_match(match, self.match_data.passwd)

        match.chat.send_bot(f"Match created by {player.name}.")
        log(f"{player} created a new multiplayer match.")


async def execute_menu_option(player: Player, key: int) -> None:
    if key not in player.current_menu.options:
        return

    # this is one of their menu options, execute it.
    cmd, data = player.current_menu.options[key]

    if app.settings.DEBUG:
        print(f"\x1b[0;95m{cmd!r}\x1b[0m {data}")

    if cmd == MenuCommands.Reset:
        # go back to the main menu
        player.current_menu = player.previous_menus[0]
        player.previous_menus.clear()
    elif cmd == MenuCommands.Back:
        # return one menu back
        player.current_menu = player.previous_menus.pop()
        player.send_current_menu()
    elif cmd == MenuCommands.Advance:
        # advance to a new menu
        assert isinstance(data, Menu)
        player.previous_menus.append(player.current_menu)
        player.current_menu = data
        player.send_current_menu()
    elif cmd == MenuCommands.Execute:
        # execute a function on the current menu
        assert isinstance(data, MenuFunction)
        await data.callback(player)


@register(ClientPackets.JOIN_MATCH)
class MatchJoin(BasePacket):
    def __init__(self, reader: BanchoPacketReader) -> None:
        self.match_id = reader.read_i32()
        self.match_passwd = reader.read_string()

    async def handle(self, player: Player) -> None:
        is_menu_request = self.match_id >= 64  # max multi matches

        if is_menu_request or self.match_id < 0:
            if is_menu_request:
                # NOTE: this function is unrelated to mp.
                await execute_menu_option(player, self.match_id)

            player.enqueue(app.packets.match_join_fail())
            return

        match = app.state.sessions.matches[self.match_id]
        if not match:
            log(f"{player} tried to join a non-existant mp lobby?")
            player.enqueue(app.packets.match_join_fail())
            return

        if player.restricted:
            player.enqueue(
                app.packets.match_join_fail()
                + app.packets.notification(
                    "Multiplayer is not available while restricted.",
                ),
            )
            return

        if player.silenced:
            player.enqueue(
                app.packets.match_join_fail()
                + app.packets.notification(
                    "Multiplayer is not available while silenced.",
                ),
            )
            return

        player.update_latest_activity_soon()
        player.join_match(match, self.match_passwd)


@register(ClientPackets.PART_MATCH)
class MatchPart(BasePacket):
    async def handle(self, player: Player) -> None:
        player.update_latest_activity_soon()
        player.leave_match()


@register(ClientPackets.MATCH_CHANGE_SLOT)
class MatchChangeSlot(BasePacket):
    def __init__(self, reader: BanchoPacketReader) -> None:
        self.slot_id = reader.read_i32()

    async def handle(self, player: Player) -> None:
        if player.match is None:
            return

        # read new slot ID
        if not 0 <= self.slot_id < 16:
            return

        if player.match.slots[self.slot_id].status != SlotStatus.open:
            log(f"{player} tried to move into non-open slot.", Ansi.LYELLOW)
            return

        # swap with current slot.
        slot = player.match.get_slot(player)
        assert slot is not None

        player.match.slots[self.slot_id].copy_from(slot)
        slot.reset()

        player.match.enqueue_state()  # technically not needed for host?


@register(ClientPackets.MATCH_READY)
class MatchReady(BasePacket):
    async def handle(self, player: Player) -> None:
        if player.match is None:
            return

        slot = player.match.get_slot(player)
        assert slot is not None

        slot.status = SlotStatus.ready
        player.match.enqueue_state(lobby=False)


@register(ClientPackets.MATCH_LOCK)
class MatchLock(BasePacket):
    def __init__(self, reader: BanchoPacketReader) -> None:
        self.slot_id = reader.read_i32()

    async def handle(self, player: Player) -> None:
        if player.match is None:
            return

        if player is not player.match.host:
            log(f"{player} attempted to lock match as non-host.", Ansi.LYELLOW)
            return

        # read new slot ID
        if not 0 <= self.slot_id < 16:
            return

        slot = player.match.slots[self.slot_id]

        if slot.status == SlotStatus.locked:
            slot.status = SlotStatus.open
        else:
            if slot.player is player.match.host:
                # don't allow the match host to kick
                # themselves by clicking their crown
                return

            if slot.player:
                # uggggggh i hate trusting the osu! client
                # man why is it designed like this
                # TODO: probably going to end up changing
                ...  # slot.reset()

            slot.status = SlotStatus.locked

        player.match.enqueue_state()


@register(ClientPackets.MATCH_CHANGE_SETTINGS)
class MatchChangeSettings(BasePacket):
    def __init__(self, reader: BanchoPacketReader) -> None:
        self.match_data = reader.read_match()

    async def handle(self, player: Player) -> None:
        if player.match is None:
            return

        if player is not player.match.host:
            log(f"{player} attempted to change settings as non-host.", Ansi.LYELLOW)
            return

        if self.match_data.freemods != player.match.freemods:
            # freemods status has been changed.
            player.match.freemods = self.match_data.freemods

            if self.match_data.freemods:
                # match mods -> active slot mods.
                for slot in player.match.slots:
                    if slot.player is not None:
                        # the slot takes any non-speed
                        # changing mods from the match.
                        slot.mods = player.match.mods & ~SPEED_CHANGING_MODS

                # keep only speed-changing mods.
                player.match.mods &= SPEED_CHANGING_MODS
            else:
                # host mods -> match mods.
                host = player.match.get_host_slot()  # should always exist
                assert host is not None

                # the match keeps any speed-changing mods,
                # and also takes any mods the host has enabled.
                player.match.mods &= SPEED_CHANGING_MODS
                player.match.mods |= host.mods

                for slot in player.match.slots:
                    if slot.player is not None:
                        slot.mods = Mods.NOMOD

        if self.match_data.map_id == -1:
            # map being changed, unready players.
            player.match.unready_players(expected=SlotStatus.ready)
            player.match.prev_map_id = player.match.map_id

            player.match.map_id = -1
            player.match.map_md5 = ""
            player.match.map_name = ""
        elif player.match.map_id == -1:
            if player.match.prev_map_id != self.match_data.map_id:
                # new map has been chosen, send to match chat.
                map_url = f"https://osu.{app.settings.DOMAIN}/beatmapsets/#/{self.match_data.map_id}"
                map_embed = f"[{map_url} {self.match_data.map_name}]"
                player.match.chat.send_bot(f"Selected: {map_embed}.")

            # use our serverside version if we have it, but
            # still allow for users to pick unknown maps.
            bmap = await Beatmap.from_md5(self.match_data.map_md5)

            if bmap:
                player.match.map_id = bmap.id
                player.match.map_md5 = bmap.md5
                player.match.map_name = bmap.full_name
                player.match.mode = GameMode(player.match.host.status.mode.as_vanilla)
            else:
                player.match.map_id = self.match_data.map_id
                player.match.map_md5 = self.match_data.map_md5
                player.match.map_name = self.match_data.map_name
                player.match.mode = GameMode(self.match_data.mode)

        if player.match.team_type != self.match_data.team_type:
            # if theres currently a scrim going on, only allow
            # team type to change by using the !mp teams command.
            if player.match.is_scrimming:
                _team = ("head-to-head", "tag-coop", "team-vs", "tag-team-vs")[
                    self.match_data.team_type
                ]

                msg = (
                    "Changing team type while scrimming will reset "
                    "the overall score - to do so, please use the "
                    f"!mp teams {_team} command."
                )
                player.match.chat.send_bot(msg)
            else:
                # find the new appropriate default team.
                # defaults are (ffa: neutral, teams: red).
                if self.match_data.team_type in (
                    MatchTeamTypes.head_to_head,
                    MatchTeamTypes.tag_coop,
                ):
                    new_t = MatchTeams.neutral
                else:
                    new_t = MatchTeams.red

                # change each active slots team to
                # fit the correspoding team type.
                for slot in player.match.slots:
                    if slot.player is not None:
                        slot.team = new_t

                # change the matches'.
                player.match.team_type = MatchTeamTypes(self.match_data.team_type)

        if player.match.win_condition != self.match_data.win_condition:
            # win condition changing; if `use_pp_scoring`
            # is enabled, disable it. always use new cond.
            if player.match.use_pp_scoring:
                player.match.use_pp_scoring = False

            player.match.win_condition = MatchWinConditions(
                self.match_data.win_condition,
            )

        player.match.name = self.match_data.name

        player.match.enqueue_state()


@register(ClientPackets.MATCH_START)
class MatchStart(BasePacket):
    async def handle(self, player: Player) -> None:
        if player.match is None:
            return

        if player is not player.match.host:
            log(f"{player} attempted to start match as non-host.", Ansi.LYELLOW)
            return

        player.match.start()


@register(ClientPackets.MATCH_SCORE_UPDATE)
class MatchScoreUpdate(BasePacket):
    def __init__(self, reader: BanchoPacketReader) -> None:
        self.play_data = reader.read_raw()  # TODO: probably not necessary

    async def handle(self, player: Player) -> None:
        # this runs very frequently in matches,
        # so it's written to run pretty quick.

        if player.match is None:
            return

        slot_id = player.match.get_slot_id(player)
        assert slot_id is not None

        # if scorev2 is enabled, read an extra 8 bytes.
        buf = bytearray(b"0\x00\x00")
        buf += len(self.play_data).to_bytes(4, "little")
        buf += self.play_data
        buf[11] = slot_id

        player.match.enqueue(bytes(buf), lobby=False)


@register(ClientPackets.MATCH_COMPLETE)
class MatchComplete(BasePacket):
    async def handle(self, player: Player) -> None:
        if player.match is None:
            return

        slot = player.match.get_slot(player)
        assert slot is not None

        slot.status = SlotStatus.complete

        # check if there are any players that haven't finished.
        if any([s.status == SlotStatus.playing for s in player.match.slots]):
            return

        # find any players just sitting in the multi room
        # that have not been playing the map; they don't
        # need to know all the players have completed, only
        # the ones who are playing (just new match info).
        not_playing = [
            s.player.id
            for s in player.match.slots
            if s.player is not None and s.status != SlotStatus.complete
        ]

        was_playing = [
            s for s in player.match.slots if s.player and s.player.id not in not_playing
        ]

        player.match.unready_players(expected=SlotStatus.complete)

        player.match.in_progress = False
        player.match.enqueue(
            app.packets.match_complete(),
            lobby=False,
            immune=not_playing,
        )
        player.match.enqueue_state()

        if player.match.is_scrimming:
            # determine winner, update match points & inform players.
            asyncio.create_task(player.match.update_matchpoints(was_playing))


@register(ClientPackets.MATCH_CHANGE_MODS)
class MatchChangeMods(BasePacket):
    def __init__(self, reader: BanchoPacketReader) -> None:
        self.mods = reader.read_i32()

    async def handle(self, player: Player) -> None:
        if player.match is None:
            return

        if player.match.freemods:
            if player is player.match.host:
                # allow host to set speed-changing mods.
                player.match.mods = Mods(self.mods & SPEED_CHANGING_MODS)

            # set slot mods
            slot = player.match.get_slot(player)
            assert slot is not None

            slot.mods = Mods(self.mods & ~SPEED_CHANGING_MODS)
        else:
            if player is not player.match.host:
                log(f"{player} attempted to change mods as non-host.", Ansi.LYELLOW)
                return

            # not freemods, set match mods.
            player.match.mods = Mods(self.mods)

        player.match.enqueue_state()


def is_playing(slot: Slot) -> bool:
    return slot.status == SlotStatus.playing and not slot.loaded


@register(ClientPackets.MATCH_LOAD_COMPLETE)
class MatchLoadComplete(BasePacket):
    async def handle(self, player: Player) -> None:
        if player.match is None:
            return

        # our player has loaded in and is ready to play.
        slot = player.match.get_slot(player)
        assert slot is not None

        slot.loaded = True

        # check if all players are loaded,
        # if so, tell all players to begin.
        if not any(map(is_playing, player.match.slots)):
            player.match.enqueue(app.packets.match_all_players_loaded(), lobby=False)


@register(ClientPackets.MATCH_NO_BEATMAP)
class MatchNoBeatmap(BasePacket):
    async def handle(self, player: Player) -> None:
        if player.match is None:
            return

        slot = player.match.get_slot(player)
        assert slot is not None

        slot.status = SlotStatus.no_map
        player.match.enqueue_state(lobby=False)


@register(ClientPackets.MATCH_NOT_READY)
class MatchNotReady(BasePacket):
    async def handle(self, player: Player) -> None:
        if player.match is None:
            return

        slot = player.match.get_slot(player)
        assert slot is not None

        slot.status = SlotStatus.not_ready
        player.match.enqueue_state(lobby=False)


@register(ClientPackets.MATCH_FAILED)
class MatchFailed(BasePacket):
    async def handle(self, player: Player) -> None:
        if player.match is None:
            return

        # find the player's slot id, and enqueue that
        # they've failed to all other players in the match.
        slot_id = player.match.get_slot_id(player)
        assert slot_id is not None

        player.match.enqueue(app.packets.match_player_failed(slot_id), lobby=False)


@register(ClientPackets.MATCH_HAS_BEATMAP)
class MatchHasBeatmap(BasePacket):
    async def handle(self, player: Player) -> None:
        if player.match is None:
            return

        slot = player.match.get_slot(player)
        assert slot is not None

        slot.status = SlotStatus.not_ready
        player.match.enqueue_state(lobby=False)


@register(ClientPackets.MATCH_SKIP_REQUEST)
class MatchSkipRequest(BasePacket):
    async def handle(self, player: Player) -> None:
        if player.match is None:
            return

        slot = player.match.get_slot(player)
        assert slot is not None

        slot.skipped = True
        player.match.enqueue(app.packets.match_player_skipped(player.id))

        for slot in player.match.slots:
            if slot.status == SlotStatus.playing and not slot.skipped:
                return

        # all users have skipped, enqueue a skip.
        player.match.enqueue(app.packets.match_skip(), lobby=False)


@register(ClientPackets.CHANNEL_JOIN, restricted=True)
class ChannelJoin(BasePacket):
    def __init__(self, reader: BanchoPacketReader) -> None:
        self.name = reader.read_string()

    async def handle(self, player: Player) -> None:
        if self.name in IGNORED_CHANNELS:
            return

        channel = app.state.sessions.channels.get_by_name(self.name)

        if not channel or not player.join_channel(channel):
            log(f"{player} failed to join {self.name}.", Ansi.LYELLOW)
            return


@register(ClientPackets.MATCH_TRANSFER_HOST)
class MatchTransferHost(BasePacket):
    def __init__(self, reader: BanchoPacketReader) -> None:
        self.slot_id = reader.read_i32()

    async def handle(self, player: Player) -> None:
        if player.match is None:
            return

        if player is not player.match.host:
            log(f"{player} attempted to transfer host as non-host.", Ansi.LYELLOW)
            return

        # read new slot ID
        if not 0 <= self.slot_id < 16:
            return

        target = player.match.slots[self.slot_id].player
        if not target:
            log(f"{player} tried to transfer host to an empty slot?")
            return

        player.match.host_id = target.id
        player.match.host.enqueue(app.packets.match_transfer_host())
        player.match.enqueue_state()


@register(ClientPackets.TOURNAMENT_MATCH_INFO_REQUEST)
class TourneyMatchInfoRequest(BasePacket):
    def __init__(self, reader: BanchoPacketReader) -> None:
        self.match_id = reader.read_i32()

    async def handle(self, player: Player) -> None:
        if not 0 <= self.match_id < 64:
            return  # invalid match id

        if not player.priv & Privileges.DONATOR:
            return  # insufficient privs

        match = app.state.sessions.matches[self.match_id]
        if not match:
            return  # match not found

        player.enqueue(app.packets.update_match(match, send_pw=False))


@register(ClientPackets.TOURNAMENT_JOIN_MATCH_CHANNEL)
class TourneyMatchJoinChannel(BasePacket):
    def __init__(self, reader: BanchoPacketReader) -> None:
        self.match_id = reader.read_i32()

    async def handle(self, player: Player) -> None:
        if not 0 <= self.match_id < 64:
            return  # invalid match id

        if not player.priv & Privileges.DONATOR:
            return  # insufficient privs

        match = app.state.sessions.matches[self.match_id]
        if not match:
            return  # match not found

        for slot in match.slots:
            if slot.player is not None:
                if player.id == slot.player.id:
                    return  # playing in the match

        # attempt to join match chan
        if player.join_channel(match.chat):
            match.tourney_clients.add(player.id)


@register(ClientPackets.TOURNAMENT_LEAVE_MATCH_CHANNEL)
class TourneyMatchLeaveChannel(BasePacket):
    def __init__(self, reader: BanchoPacketReader) -> None:
        self.match_id = reader.read_i32()

    async def handle(self, player: Player) -> None:
        if not 0 <= self.match_id < 64:
            return  # invalid match id

        if not player.priv & Privileges.DONATOR:
            return  # insufficient privs

        match = app.state.sessions.matches[self.match_id]
        if not match:
            return  # match not found

        # attempt to join match chan
        player.leave_channel(match.chat)
        match.tourney_clients.remove(player.id)


@register(ClientPackets.FRIEND_ADD)
class FriendAdd(BasePacket):
    def __init__(self, reader: BanchoPacketReader) -> None:
        self.user_id = reader.read_i32()

    async def handle(self, player: Player) -> None:
        target = app.state.sessions.players.get(id=self.user_id)
        if not target:
            log(f"{player} tried to add a user who is not online! ({self.user_id})")
            return

        if target is app.state.sessions.bot:
            return

        if target.id in player.blocks:
            player.blocks.remove(target.id)

        player.update_latest_activity_soon()
        await player.add_friend(target)


@register(ClientPackets.FRIEND_REMOVE)
class FriendRemove(BasePacket):
    def __init__(self, reader: BanchoPacketReader) -> None:
        self.user_id = reader.read_i32()

    async def handle(self, player: Player) -> None:
        target = app.state.sessions.players.get(id=self.user_id)
        if not target:
            log(f"{player} tried to remove a user who is not online! ({self.user_id})")
            return

        if target is app.state.sessions.bot:
            return

        player.update_latest_activity_soon()
        await player.remove_friend(target)


@register(ClientPackets.MATCH_CHANGE_TEAM)
class MatchChangeTeam(BasePacket):
    async def handle(self, player: Player) -> None:
        if player.match is None:
            return

        # toggle team
        slot = player.match.get_slot(player)
        assert slot is not None

        if slot.team == MatchTeams.blue:
            slot.team = MatchTeams.red
        else:
            slot.team = MatchTeams.blue

        player.match.enqueue_state(lobby=False)


@register(ClientPackets.CHANNEL_PART, restricted=True)
class ChannelPart(BasePacket):
    def __init__(self, reader: BanchoPacketReader) -> None:
        self.name = reader.read_string()

    async def handle(self, player: Player) -> None:
        if self.name in IGNORED_CHANNELS:
            return

        channel = app.state.sessions.channels.get_by_name(self.name)

        if not channel:
            log(f"{player} failed to leave {self.name}.", Ansi.LYELLOW)
            return

        if player not in channel:
            # user not in chan
            return

        # leave the chan server-side.
        player.leave_channel(channel)


@register(ClientPackets.RECEIVE_UPDATES, restricted=True)
class ReceiveUpdates(BasePacket):
    def __init__(self, reader: BanchoPacketReader) -> None:
        self.value = reader.read_i32()

    async def handle(self, player: Player) -> None:
        if not 0 <= self.value < 3:
            log(f"{player} tried to set his presence filter to {self.value}?")
            return

        player.pres_filter = PresenceFilter(self.value)


@register(ClientPackets.SET_AWAY_MESSAGE)
class SetAwayMessage(BasePacket):
    def __init__(self, reader: BanchoPacketReader) -> None:
        self.msg = reader.read_message()

    async def handle(self, player: Player) -> None:
        player.away_msg = self.msg.text


@register(ClientPackets.USER_STATS_REQUEST, restricted=True)
class StatsRequest(BasePacket):
    def __init__(self, reader: BanchoPacketReader) -> None:
        self.user_ids = reader.read_i32_list_i16l()

    async def handle(self, player: Player) -> None:
        unrestrcted_ids = [p.id for p in app.state.sessions.players.unrestricted]
        is_online = lambda o: o in unrestrcted_ids and o != player.id

        for online in filter(is_online, self.user_ids):
            target = app.state.sessions.players.get(id=online)
            if target:
                if target is app.state.sessions.bot:
                    # optimization for bot since it's
                    # the most frequently requested user
                    packet = app.packets.bot_stats(target)
                else:
                    packet = app.packets.user_stats(target)

                player.enqueue(packet)


@register(ClientPackets.MATCH_INVITE)
class MatchInvite(BasePacket):
    def __init__(self, reader: BanchoPacketReader) -> None:
        self.user_id = reader.read_i32()

    async def handle(self, player: Player) -> None:
        if not player.match:
            return

        target = app.state.sessions.players.get(id=self.user_id)
        if not target:
            log(f"{player} tried to invite a user who is not online! ({self.user_id})")
            return

        if target is app.state.sessions.bot:
            player.send_bot("I'm too busy!")
            return

        target.enqueue(app.packets.match_invite(player, target.name))
        player.update_latest_activity_soon()

        log(f"{player} invited {target} to their match.")


@register(ClientPackets.MATCH_CHANGE_PASSWORD)
class MatchChangePassword(BasePacket):
    def __init__(self, reader: BanchoPacketReader) -> None:
        self.match = reader.read_match()

    async def handle(self, player: Player) -> None:
        if player.match is None:
            return

        if player is not player.match.host:
            log(f"{player} attempted to change pw as non-host.", Ansi.LYELLOW)
            return

        player.match.passwd = self.match.passwd
        player.match.enqueue_state()


@register(ClientPackets.USER_PRESENCE_REQUEST)
class UserPresenceRequest(BasePacket):
    def __init__(self, reader: BanchoPacketReader) -> None:
        self.user_ids = reader.read_i32_list_i16l()

    async def handle(self, player: Player) -> None:
        for pid in self.user_ids:
            target = app.state.sessions.players.get(id=pid)
            if target:
                if target is app.state.sessions.bot:
                    # optimization for bot since it's
                    # the most frequently requested user
                    packet = app.packets.bot_presence(target)
                else:
                    packet = app.packets.user_presence(target)

                player.enqueue(packet)


@register(ClientPackets.USER_PRESENCE_REQUEST_ALL)
class UserPresenceRequestAll(BasePacket):
    def __init__(self, reader: BanchoPacketReader) -> None:
        # TODO: should probably ratelimit with this (300k s)
        self.ingame_time = reader.read_i32()

    async def handle(self, player: Player) -> None:
        # NOTE: this packet is only used when there
        # are >256 players visible to the client.

        buffer = bytearray()

        for player in app.state.sessions.players.unrestricted:
            buffer += app.packets.user_presence(player)

        player.enqueue(bytes(buffer))


@register(ClientPackets.TOGGLE_BLOCK_NON_FRIEND_DMS)
class ToggleBlockingDMs(BasePacket):
    def __init__(self, reader: BanchoPacketReader) -> None:
        self.value = reader.read_i32()

    async def handle(self, player: Player) -> None:
        player.pm_private = self.value == 1

        player.update_latest_activity_soon()<|MERGE_RESOLUTION|>--- conflicted
+++ resolved
@@ -622,32 +622,10 @@
 
     login_time = time.time()
 
-<<<<<<< HEAD
-    # TODO: improve tournament client support
-    if p := app.state.sessions.players.get(name=login_data["username"]):
-        # player is already logged in - allow this only for tournament clients
-
-        if not (osu_version.stream == "tourney" or p.tourney_client or p.irc_client):
-            # neither session is a tournament client, disallow
-
-            if (login_time - p.last_recv_time) > 10:
-                # let this session overrule the existing one
-                # (this is made to help prevent user ghosting)
-                p.logout()
-            else:
-                # current session is still active, disallow
-                return {
-                    "osu_token": "user-ghosted",
-                    "response_body": (
-                        app.packets.user_id(-1)
-                        + app.packets.notification("User already logged in.")
-                    ),
-                }
-=======
     # disallow multiple sessions from a single user
     # with the exception of tourney spectator clients
     player = app.state.sessions.players.get(name=login_data["username"])
-    if player and osu_version.stream != "tourney":
+    if player and (osu_version.stream != "tourney" or player.irc_client):
         # check if the existing session is still active
         if (login_time - player.last_recv_time) < 10:
             return {
@@ -661,7 +639,6 @@
             # session is not active; replace it
             player.logout()
             del player
->>>>>>> 2afea9f5
 
     user_info = await players_repo.fetch_one(
         name=login_data["username"],
@@ -1192,13 +1169,8 @@
 
         if target is not app.state.sessions.bot:
             # target is not bot, send the message normally if online
-<<<<<<< HEAD
-            if t.online or t.irc_client:
-                t.send(msg, sender=p)
-=======
-            if target.is_online:
+            if target.is_online or target.irc_client:
                 target.send(msg, sender=player)
->>>>>>> 2afea9f5
             else:
                 # inform user they're offline, but
                 # will receive the mail @ next login.

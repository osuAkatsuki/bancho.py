from __future__ import annotations

from collections.abc import Sequence
from typing import TYPE_CHECKING

import app.packets
import app.state
from app.constants.privileges import Privileges

if TYPE_CHECKING:
    from app.objects.player import Player

__all__ = ("Channel",)


class Channel:
    """An osu! chat channel.

    Possibly confusing attributes
    -----------
    _name: `str`
        A name string of the channel.
        The cls.`name` property wraps handling for '#multiplayer' and
        '#spectator' when communicating with the osu! client; only use
        this attr when you need the channel's true name; otherwise you
        should use the `name` property described below.

    instance: `bool`
        Instanced channels are deleted when all players have left;
        this is useful for things like multiplayer, spectator, etc.
    """

    def __init__(
        self,
        name: str,
        topic: str,
        read_priv: Privileges = Privileges.UNRESTRICTED,
        write_priv: Privileges = Privileges.UNRESTRICTED,
        auto_join: bool = True,
        instance: bool = False,
    ) -> None:
        # TODO: think of better names than `_name` and `name`
        self._name = name  # 'real' name ('#{multi/spec}_{id}')

        if self._name.startswith("#spec_"):
            self.name = "#spectator"
        elif self._name.startswith("#multi_"):
            self.name = "#multiplayer"
        else:
            self.name = self._name

        self.topic = topic
        self.read_priv = read_priv
        self.write_priv = write_priv
        self.auto_join = auto_join
        self.instance = instance

        self.players: list[Player] = []

    def __repr__(self) -> str:
        return f"<{self._name}>"

    def __contains__(self, player: Player) -> bool:
        return player in self.players

    # XXX: should this be cached differently?

    def can_read(self, priv: Privileges) -> bool:
        if not self.read_priv:
            return True

        return priv & self.read_priv != 0

    def can_write(self, priv: Privileges) -> bool:
        if not self.write_priv:
            return True

        return priv & self.write_priv != 0

    def send(self, msg: str, sender: Player, to_self: bool = False) -> None:
        """Enqueue `msg` to all appropriate clients from `sender`."""
        data = app.packets.send_message(
            sender=sender.name,
            msg=msg,
            recipient=self.name,
            sender_id=sender.id,
        )

<<<<<<< HEAD
        if not sender.irc_client:
            msg_split_line = msg.split("\n")

            for line in msg_split_line:
                if line == msg_split_line[:1] and line == "":
                    continue
                app.state.services.irc.bancho_message(sender.name, self._name, line)

        for p in self.players:
            if sender.id not in p.blocks and (to_self or p.id != sender.id):
                p.enqueue(data)
=======
        for player in self.players:
            if sender.id not in player.blocks and (to_self or player.id != sender.id):
                player.enqueue(data)
>>>>>>> 2afea9f5

    def send_bot(self, msg: str) -> None:
        """Enqueue `msg` to all connected clients from bot."""
        bot = app.state.sessions.bot

        msg_len = len(msg)

        if msg_len >= 31979:  # TODO ??????????
            msg = f"message would have crashed games ({msg_len} chars)"

        msg_split_line = msg.split("\n")

        for line in msg_split_line:
            if line == msg_split_line[:1] and line == "":
                continue
            app.state.services.irc.bancho_message(bot.name, self._name, line)

        self.enqueue(
            app.packets.send_message(
                sender=bot.name,
                msg=msg,
                recipient=self.name,
                sender_id=bot.id,
            ),
        )

    def send_selective(
        self,
        msg: str,
        sender: Player,
        recipients: set[Player],
    ) -> None:
        """Enqueue `sender`'s `msg` to `recipients`."""
        for player in recipients:
            if player in self:
                player.send(msg, sender=sender, chan=self)

    def append(self, player: Player) -> None:
        """Add `player` to the channel's players."""
        self.players.append(player)

<<<<<<< HEAD
        if not p.irc_client:
            app.state.services.irc.bancho_join(p, self)

    def remove(self, p: Player) -> None:
        """Remove `p` from the channel's players."""
        self.players.remove(p)
=======
    def remove(self, player: Player) -> None:
        """Remove `player` from the channel's players."""
        self.players.remove(player)
>>>>>>> 2afea9f5

        if not self.players and self.instance:
            # if it's an instance channel and this
            # is the last member leaving, just remove
            # the channel from the global list.
            app.state.sessions.channels.remove(self)

        if not p.irc_client:
            app.state.services.irc.bancho_part(p, self)

    def enqueue(self, data: bytes, immune: Sequence[int] = []) -> None:
        """Enqueue `data` to all connected clients not in `immune`."""
        for player in self.players:
            if player.id not in immune:
                player.enqueue(data)<|MERGE_RESOLUTION|>--- conflicted
+++ resolved
@@ -86,7 +86,6 @@
             sender_id=sender.id,
         )
 
-<<<<<<< HEAD
         if not sender.irc_client:
             msg_split_line = msg.split("\n")
 
@@ -95,14 +94,9 @@
                     continue
                 app.state.services.irc.bancho_message(sender.name, self._name, line)
 
-        for p in self.players:
-            if sender.id not in p.blocks and (to_self or p.id != sender.id):
-                p.enqueue(data)
-=======
         for player in self.players:
             if sender.id not in player.blocks and (to_self or player.id != sender.id):
                 player.enqueue(data)
->>>>>>> 2afea9f5
 
     def send_bot(self, msg: str) -> None:
         """Enqueue `msg` to all connected clients from bot."""
@@ -144,18 +138,12 @@
         """Add `player` to the channel's players."""
         self.players.append(player)
 
-<<<<<<< HEAD
-        if not p.irc_client:
-            app.state.services.irc.bancho_join(p, self)
+        if not player.irc_client:
+            app.state.services.irc.bancho_join(player, self)
 
-    def remove(self, p: Player) -> None:
-        """Remove `p` from the channel's players."""
-        self.players.remove(p)
-=======
     def remove(self, player: Player) -> None:
         """Remove `player` from the channel's players."""
         self.players.remove(player)
->>>>>>> 2afea9f5
 
         if not self.players and self.instance:
             # if it's an instance channel and this

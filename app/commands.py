from __future__ import annotations

import copy
import importlib.metadata
import os
import pprint
import random
import secrets
import signal
import struct
import time
import traceback
import uuid
from collections import Counter
from collections.abc import Awaitable
from collections.abc import Callable
from collections.abc import Mapping
from collections.abc import Sequence
from dataclasses import dataclass
from datetime import datetime
from functools import wraps
from pathlib import Path
from time import perf_counter_ns as clock_ns
from typing import Any
from typing import NamedTuple
from typing import NoReturn
from typing import Optional
from typing import TYPE_CHECKING
from typing import TypedDict
from typing import TypeVar
from typing import Union
from urllib.parse import urlparse

import psutil
import timeago
from pytimeparse.timeparse import timeparse

import app.logging
import app.packets
import app.settings
import app.state
import app.usecases.performance
import app.utils
from app.constants import regexes
from app.constants.gamemodes import GameMode
from app.constants.gamemodes import GAMEMODE_REPR_LIST
from app.constants.mods import Mods
from app.constants.mods import SPEED_CHANGING_MODS
from app.constants.privileges import ClanPrivileges
from app.constants.privileges import Privileges
from app.objects.beatmap import Beatmap
from app.objects.beatmap import ensure_local_osu_file
from app.objects.beatmap import RankedStatus
from app.objects.clan import Clan
from app.objects.match import MapPool
from app.objects.match import Match
from app.objects.match import MatchTeams
from app.objects.match import MatchTeamTypes
from app.objects.match import MatchWinConditions
from app.objects.match import SlotStatus
from app.objects.player import Player
from app.objects.score import SubmissionStatus
from app.repositories import clans as clans_repo
from app.repositories import maps as maps_repo
from app.repositories import players as players_repo
from app.usecases.performance import ScoreParams
from app.utils import seconds_readable

if TYPE_CHECKING:
    from app.objects.channel import Channel


BEATMAPS_PATH = Path.cwd() / ".data/osu"


@dataclass
class Context:
    player: Player
    trigger: str
    args: Sequence[str]

    recipient: Channel | Player


Callback = Callable[[Context], Awaitable[Optional[str]]]


class Command(NamedTuple):
    triggers: list[str]
    callback: Callback
    priv: Privileges
    hidden: bool
    doc: str | None


class CommandSet:
    def __init__(self, trigger: str, doc: str) -> None:
        self.trigger = trigger
        self.doc = doc

        self.commands: list[Command] = []

    def add(
        self,
        priv: Privileges,
        aliases: list[str] = [],
        hidden: bool = False,
    ) -> Callable[[Callback], Callback]:
        def wrapper(f: Callback) -> Callback:
            self.commands.append(
                Command(
                    # NOTE: this method assumes that functions without any
                    # triggers will be named like '{self.trigger}_{trigger}'.
                    triggers=(
                        [f.__name__.removeprefix(f"{self.trigger}_").strip()] + aliases
                    ),
                    callback=f,
                    priv=priv,
                    hidden=hidden,
                    doc=f.__doc__,
                ),
            )

            return f

        return wrapper


# TODO: refactor help commands into some base ver
#       since they're all the same anyway lol.

mp_commands = CommandSet("mp", "Multiplayer commands.")
pool_commands = CommandSet("pool", "Mappool commands.")
clan_commands = CommandSet("clan", "Clan commands.")

regular_commands = []
command_sets = [
    mp_commands,
    pool_commands,
    clan_commands,
]


def command(
    priv: Privileges,
    aliases: list[str] = [],
    hidden: bool = False,
) -> Callable[[Callback], Callback]:
    def wrapper(f: Callback) -> Callback:
        regular_commands.append(
            Command(
                callback=f,
                priv=priv,
                hidden=hidden,
                triggers=[f.__name__.strip("_")] + aliases,
                doc=f.__doc__,
            ),
        )

        return f

    return wrapper


""" User commands
# The commands below are not considered dangerous,
# and are granted to any unbanned players.
"""


@command(Privileges.UNRESTRICTED, aliases=["", "h"], hidden=True)
async def _help(ctx: Context) -> str | None:
    """Show all documented commands the player can access."""
    prefix = app.settings.COMMAND_PREFIX
    l = ["Individual commands", "-----------"]

    for cmd in regular_commands:
        if not cmd.doc or ctx.player.priv & cmd.priv != cmd.priv:
            # no doc, or insufficient permissions.
            continue

        l.append(f"{prefix}{cmd.triggers[0]}: {cmd.doc}")

    l.append("")  # newline
    l.extend(["Command sets", "-----------"])

    for cmd_set in command_sets:
        l.append(f"{prefix}{cmd_set.trigger}: {cmd_set.doc}")

    return "\n".join(l)


@command(Privileges.UNRESTRICTED)
async def roll(ctx: Context) -> str | None:
    """Roll an n-sided die where n is the number you write (100 default)."""
    if ctx.args and ctx.args[0].isdecimal():
        max_roll = min(int(ctx.args[0]), 0x7FFF)
    else:
        max_roll = 100

    if max_roll == 0:
        return "Roll what?"

    points = random.randrange(0, max_roll)
    return f"{ctx.player.name} rolls {points} points!"


@command(Privileges.UNRESTRICTED, hidden=True)
async def block(ctx: Context) -> str | None:
    """Block another user from communicating with you."""
    target = await app.state.sessions.players.from_cache_or_sql(name=" ".join(ctx.args))

    if not target:
        return "User not found."

    if target is app.state.sessions.bot or target is ctx.player:
        return "What?"

    if target.id in ctx.player.blocks:
        return f"{target.name} already blocked!"

    if target.id in ctx.player.friends:
        ctx.player.friends.remove(target.id)

    await ctx.player.add_block(target)
    return f"Added {target.name} to blocked users."


@command(Privileges.UNRESTRICTED, hidden=True)
async def unblock(ctx: Context) -> str | None:
    """Unblock another user from communicating with you."""
    target = await app.state.sessions.players.from_cache_or_sql(name=" ".join(ctx.args))

    if not target:
        return "User not found."

    if target is app.state.sessions.bot or target is ctx.player:
        return "What?"

    if target.id not in ctx.player.blocks:
        return f"{target.name} not blocked!"

    await ctx.player.remove_block(target)
    return f"Removed {target.name} from blocked users."


@command(Privileges.UNRESTRICTED)
async def reconnect(ctx: Context) -> str | None:
    """Disconnect and reconnect a given player (or self) to the server."""
    if ctx.args:
        # !reconnect <player>
        if not ctx.player.priv & Privileges.ADMINISTRATOR:
            return None  # requires admin

        target = app.state.sessions.players.get(name=" ".join(ctx.args))
        if not target:
            return "Player not found"
    else:
        # !reconnect
        target = ctx.player

    target.logout()

    return None


@command(Privileges.SUPPORTER)
async def changename(ctx: Context) -> str | None:
    """Change your username."""
    name = " ".join(ctx.args).strip()

    if not regexes.USERNAME.match(name):
        return "Must be 2-15 characters in length."

    if "_" in name and " " in name:
        return 'May contain "_" and " ", but not both.'

    if name in app.settings.DISALLOWED_NAMES:
        return "Disallowed username; pick another."

    if await players_repo.fetch_one(name=name):
        return "Username already taken by another player."

    # all checks passed, update their name
    await players_repo.update(ctx.player.id, name=name)

    ctx.player.enqueue(
        app.packets.notification(f"Your username has been changed to {name}!"),
    )
    ctx.player.logout()

    return None


@command(Privileges.UNRESTRICTED, aliases=["bloodcat", "beatconnect", "chimu", "q"])
async def maplink(ctx: Context) -> str | None:
    """Return a download link to the user's current map (situation dependant)."""
    bmap = None

    # priority: multiplayer -> spectator -> last np
    match = ctx.player.match
    spectating = ctx.player.spectating

    if match and match.map_id:
        bmap = await Beatmap.from_md5(match.map_md5)
    elif spectating and spectating.status.map_id:
        bmap = await Beatmap.from_md5(spectating.status.map_md5)
    elif ctx.player.last_np is not None and time.time() < ctx.player.last_np["timeout"]:
        bmap = ctx.player.last_np["bmap"]

    if bmap is None:
        return "No map found!"

    # gatari.pw & nerina.pw are pretty much the only
    # reliable mirrors I know of? perhaps beatconnect
    return f"[https://osu.gatari.pw/d/{bmap.set_id} {bmap.full_name}]"


@command(Privileges.UNRESTRICTED, aliases=["last", "r"])
async def recent(ctx: Context) -> str | None:
    """Show information about a player's most recent score."""
    if ctx.args:
        target = app.state.sessions.players.get(name=" ".join(ctx.args))
        if not target:
            return "Player not found."
    else:
        target = ctx.player

    score = target.recent_score
    if not score:
        return "No scores found (only saves per play session)."

    if score.bmap is None:
        return "We don't have a beatmap on file for your recent score."

    l = [f"[{score.mode!r}] {score.bmap.embed}", f"{score.acc:.2f}%"]

    if score.mods:
        l.insert(1, f"+{score.mods!r}")

    l = [" ".join(l)]

    if score.passed:
        rank = score.rank if score.status == SubmissionStatus.BEST else "NA"
        l.append(f"PASS {{{score.pp:.2f}pp #{rank}}}")
    else:
        # XXX: prior to v3.2.0, bancho.py didn't parse total_length from
        # the osu!api, and thus this can do some zerodivision moments.
        # this can probably be removed in the future, or better yet
        # replaced with a better system to fix the maps.
        if score.bmap.total_length != 0:
            completion = score.time_elapsed / (score.bmap.total_length * 1000)
            l.append(f"FAIL {{{completion * 100:.2f}% complete}})")
        else:
            l.append("FAIL")

    return " | ".join(l)


TOP_SCORE_FMTSTR = (
    "{idx}. ({pp:.2f}pp) [https://osu.{domain}/beatmapsets/{map_set_id}/{map_id} "
    "{artist} - {title} [{version}]]"
)


@command(Privileges.UNRESTRICTED, hidden=True)
async def top(ctx: Context) -> str | None:
    """Show information about a player's top 10 scores."""
    # !top <mode> (player)
    args_len = len(ctx.args)
    if args_len not in (1, 2):
        return "Invalid syntax: !top <mode> (player)"

    if ctx.args[0] not in GAMEMODE_REPR_LIST:
        return f'Valid gamemodes: {", ".join(GAMEMODE_REPR_LIST)}.'

    if ctx.args[0] in (
        "rx!mania",
        "ap!taiko",
        "ap!catch",
        "ap!mania",
    ):
        return "Impossible gamemode combination."

    if args_len == 2:
        if not regexes.USERNAME.match(ctx.args[1]):
            return "Invalid username."

        # specific player provided
        player = app.state.sessions.players.get(name=ctx.args[1])
        if not player:
            return "Player not found."
    else:
        # no player provided, use self
        player = ctx.player

    # !top rx!std
    mode = GAMEMODE_REPR_LIST.index(ctx.args[0])

    scores = await app.state.services.database.fetch_all(
        "SELECT s.pp, b.artist, b.title, b.version, b.set_id map_set_id, b.id map_id "
        "FROM scores s "
        "LEFT JOIN maps b ON b.md5 = s.map_md5 "
        "WHERE s.userid = :user_id "
        "AND s.mode = :mode "
        "AND s.status = 2 "
        "AND b.status in (2, 3) "
        "ORDER BY s.pp DESC LIMIT 10",
        {"user_id": player.id, "mode": mode},
    )

    if not scores:
        return "No scores"

    return "\n".join(
        [f"Top 10 scores for {player.embed} ({ctx.args[0]})."]
        + [
            TOP_SCORE_FMTSTR.format(idx=idx + 1, domain=app.settings.DOMAIN, **s)
            for idx, s in enumerate(scores)
        ],
    )


# TODO: !compare (compare to previous !last/!top post's map)


<<<<<<< HEAD
=======
class ParsingError(str):
    ...


def parse__with__command_args(
    mode: int,
    args: Sequence[str],
) -> Mapping[str, Any] | ParsingError:
    """Parse arguments for the !with command."""

    # tried to balance complexity vs correctness for this function
    # TODO: it can surely be cleaned up further - need to rethink it?

    if not args or len(args) > 4:
        return ParsingError("Invalid syntax: !with <acc/nmiss/combo/mods ...>")

    # !with 95% 1m 429x hddt
    acc = mods = combo = nmiss = None

    # parse acc, misses, combo and mods from arguments.
    # tried to balance complexity vs correctness here
    for arg in (str.lower(arg) for arg in args):
        # mandatory suffix, combo & nmiss
        if combo is None and arg.endswith("x") and arg[:-1].isdecimal():
            combo = int(arg[:-1])
            # if combo > bmap.max_combo:
            #    return "Invalid combo."
        elif nmiss is None and arg.endswith("m") and arg[:-1].isdecimal():
            nmiss = int(arg[:-1])
            # TODO: store nobjects?
            # if nmiss > bmap.combo:
            #    return "Invalid misscount."
        else:
            # optional prefix/suffix, mods & accuracy
            arg_stripped = arg.removeprefix("+").removesuffix("%")
            if mods is None and arg_stripped.isalpha() and len(arg_stripped) % 2 == 0:
                mods = Mods.from_modstr(arg_stripped)
                mods = mods.filter_invalid_combos(mode)
            elif acc is None and arg_stripped.replace(".", "", 1).isdecimal():
                acc = float(arg_stripped)
                if not 0 <= acc <= 100:
                    return ParsingError("Invalid accuracy.")
            else:
                return ParsingError(f"Unknown argument: {arg}")

    return {
        "acc": acc,
        "mods": mods,
        "combo": combo,
        "nmiss": nmiss,
    }


>>>>>>> c426e50f
@command(Privileges.UNRESTRICTED, aliases=["w"], hidden=True)
async def _with(ctx: Context) -> str | None:
    """Specify custom accuracy & mod combinations with `/np`."""
    if ctx.recipient is not app.state.sessions.bot:
        return "This command can only be used in DM with bot."

    if ctx.player.last_np is None or time.time() >= ctx.player.last_np["timeout"]:
        return "Please /np a map first!"

    bmap: Beatmap = ctx.player.last_np["bmap"]

    osu_file_path = BEATMAPS_PATH / f"{bmap.id}.osu"
    if not await ensure_local_osu_file(osu_file_path, bmap.id, bmap.md5):
        return "Mapfile could not be found; this incident has been reported."

    score_args = ScoreParams(mode=ctx.player.last_np["mode_vn"])
    attributes_table = {
        "xgeki": "ngeki",
        "xkatu": "nkatu",
        "x100": "n100",
        "x50": "n50",
        "x": "combo",
        "m": "nmiss",
        "%": "acc",
    }

    for arg in (arg.lower() for arg in ctx.args):
        try:
            if arg.startswith("+"):
                score_args.mods = Mods.from_modstr(arg[1:]).filter_invalid_combos(
                    ctx.player.last_np["mode_vn"],
                )
                continue

            for (suffix, attribute) in attributes_table.items():
                if arg.endswith(suffix):
                    value = None
                    if attribute == "acc":
                        value = float(arg[: -len(suffix)])
                        if not 0 <= value <= 100:
                            return "Invalid accuracy. (0-100%)"
                    else:
                        value = int(arg[: -len(suffix)])

                    setattr(score_args, attribute, value)

        except ValueError as ex:
            print(ex)
            return f"Could not parse parameter '{arg}'."

    result = app.usecases.performance.calculate_performances(
        osu_file_path=str(osu_file_path),
        scores=[score_args],  # calculate one score
    )

<<<<<<< HEAD
    return "{performance:.2f}pp ({star_rating:.2f}*)".format(
        **result[0]
    )  # (first score result)
=======
    return "{msg}: {pp:.2f}pp ({stars:.2f}*)".format(
        msg=" ".join(msg_fields),
        pp=result[0]["performance"]["pp"],
        stars=result[0]["difficulty"]["stars"],  # (first score result)
    )
>>>>>>> c426e50f


@command(Privileges.UNRESTRICTED, aliases=["req"])
async def request(ctx: Context) -> str | None:
    """Request a beatmap for nomination."""
    if ctx.args:
        return "Invalid syntax: !request"

    if ctx.player.last_np is None or time.time() >= ctx.player.last_np["timeout"]:
        return "Please /np a map first!"

    bmap = ctx.player.last_np["bmap"]

    if bmap.status != RankedStatus.Pending:
        return "Only pending maps may be requested for status change."

    await app.state.services.database.execute(
        "INSERT INTO map_requests "
        "(map_id, player_id, datetime, active) "
        "VALUES (:map_id, :user_id, NOW(), 1)",
        {"map_id": bmap.id, "user_id": ctx.player.id},
    )

    return "Request submitted."


@command(Privileges.UNRESTRICTED)
async def apikey(ctx: Context) -> str | None:
    """Generate a new api key & assign it to the player."""
    if ctx.recipient is not app.state.sessions.bot:
        return f"Command only available in DMs with {app.state.sessions.bot.name}."

    # remove old token
    if ctx.player.api_key:
        app.state.sessions.api_keys.pop(ctx.player.api_key)

    # generate new token
    ctx.player.api_key = str(uuid.uuid4())

    await players_repo.update(ctx.player.id, api_key=ctx.player.api_key)
    app.state.sessions.api_keys[ctx.player.api_key] = ctx.player.id

    return f"API key generated. Copy your api key from (this url)[http://{ctx.player.api_key}]."


""" Nominator commands
# The commands below allow users to
# manage  the server's state of beatmaps.
"""


@command(Privileges.NOMINATOR, aliases=["reqs"], hidden=True)
async def requests(ctx: Context) -> str | None:
    """Check the nomination request queue."""
    if ctx.args:
        return "Invalid syntax: !requests"

    rows = await app.state.services.database.fetch_all(
        "SELECT map_id, player_id, datetime FROM map_requests WHERE active = 1",
    )

    if not rows:
        return "The queue is clean! (0 map request(s))"

    l = [f"Total requests: {len(rows)}"]

    for map_id, player_id, dt in rows:
        # find player & map for each row, and add to output.
        player = await app.state.sessions.players.from_cache_or_sql(id=player_id)
        if not player:
            l.append(f"Failed to find requesting player ({player_id})?")
            continue

        bmap = await Beatmap.from_bid(map_id)
        if not bmap:
            l.append(f"Failed to find requested map ({map_id})?")
            continue

        l.append(f"[{player.embed} @ {dt:%b %d %I:%M%p}] {bmap.embed}.")

    return "\n".join(l)


_status_str_to_int_map = {"unrank": 0, "rank": 2, "love": 5}


def status_to_id(s: str) -> int:
    return _status_str_to_int_map[s]


@command(Privileges.NOMINATOR)
async def _map(ctx: Context) -> str | None:
    """Changes the ranked status of the most recently /np'ed map."""
    if (
        len(ctx.args) != 2
        or ctx.args[0] not in ("rank", "unrank", "love")
        or ctx.args[1] not in ("set", "map")
    ):
        return "Invalid syntax: !map <rank/unrank/love> <map/set>"

    if ctx.player.last_np is None or time.time() >= ctx.player.last_np["timeout"]:
        return "Please /np a map first!"

    bmap = ctx.player.last_np["bmap"]
    new_status = RankedStatus(status_to_id(ctx.args[0]))

    if ctx.args[1] == "map":
        if bmap.status == new_status:
            return f"{bmap.embed} is already {new_status!s}!"
    else:  # ctx.args[1] == "set"
        if all(map.status == new_status for map in bmap.set.maps):
            return f"All maps from the set are already {new_status!s}!"

    # update sql & cache based on scope
    # XXX: not sure if getting md5s from sql
    # for updating cache would be faster?
    # surely this will not scale as well...

    async with app.state.services.database.connection() as db_conn:
        if ctx.args[1] == "set":
            # update whole set
            await db_conn.execute(
                "UPDATE maps SET status = :status, frozen = 1 WHERE set_id = :set_id",
                {"status": new_status, "set_id": bmap.set_id},
            )

            # select all map ids for clearing map requests.
            map_ids = [
                row["id"]
                for row in await maps_repo.fetch_many(
                    set_id=bmap.set_id,
                )
            ]

            for bmap in app.state.cache.beatmapset[bmap.set_id].maps:
                bmap.status = new_status

        else:
            # update only map
            await maps_repo.update(bmap.id, status=new_status, frozen=True)

            map_ids = [bmap.id]

            if bmap.md5 in app.state.cache.beatmap:
                app.state.cache.beatmap[bmap.md5].status = new_status

        # deactivate rank requests for all ids
        await db_conn.execute(
            "UPDATE map_requests SET active = 0 WHERE map_id IN :map_ids",
            {"map_ids": map_ids},
        )

    return f"{bmap.embed} updated to {new_status!s}."


""" Mod commands
# The commands below are somewhat dangerous,
# and are generally for managing players.
"""

ACTION_STRINGS = {
    "restrict": "Restricted for",
    "unrestrict": "Unrestricted for",
    "silence": "Silenced for",
    "unsilence": "Unsilenced for",
    "note": "Note added:",
}


@command(Privileges.MODERATOR, hidden=True)
async def notes(ctx: Context) -> str | None:
    """Retrieve the logs of a specified player by name."""
    if len(ctx.args) != 2 or not ctx.args[1].isdecimal():
        return "Invalid syntax: !notes <name> <days_back>"

    target = await app.state.sessions.players.from_cache_or_sql(name=ctx.args[0])
    if not target:
        return f'"{ctx.args[0]}" not found.'

    days = int(ctx.args[1])

    if days > 365:
        return "Please contact a developer to fetch >365 day old information."
    elif days <= 0:
        return "Invalid syntax: !notes <name> <days_back>"

    res = await app.state.services.database.fetch_all(
        "SELECT `action`, `msg`, `time`, `from` "
        "FROM `logs` WHERE `to` = :to "
        "AND UNIX_TIMESTAMP(`time`) >= UNIX_TIMESTAMP(NOW()) - :seconds "
        "ORDER BY `time` ASC",
        {"to": target.id, "seconds": days * 86400},
    )

    if not res:
        return f"No notes found on {target} in the past {days} days."

    notes = []
    for row in res:
        logger = await app.state.sessions.players.from_cache_or_sql(id=row["from"])
        if not logger:
            continue

        action_str = ACTION_STRINGS.get(row["action"], "Unknown action:")
        time_str = row["time"]
        note = row["msg"]

        notes.append(f"[{time_str}] {action_str} {note} by {logger.name}")

    return "\n".join(notes)


@command(Privileges.MODERATOR, hidden=True)
async def addnote(ctx: Context) -> str | None:
    """Add a note to a specified player by name."""
    if len(ctx.args) < 2:
        return "Invalid syntax: !addnote <name> <note ...>"

    target = await app.state.sessions.players.from_cache_or_sql(name=ctx.args[0])
    if not target:
        return f'"{ctx.args[0]}" not found.'

    await app.state.services.database.execute(
        "INSERT INTO logs "
        "(`from`, `to`, `action`, `msg`, `time`) "
        "VALUES (:from, :to, :action, :msg, NOW())",
        {
            "from": ctx.player.id,
            "to": target.id,
            "action": "note",
            "msg": " ".join(ctx.args[1:]),
        },
    )

    return f"Added note to {target}."


# some shorthands that can be used as
# reasons in many moderative commands.
SHORTHAND_REASONS = {
    "aa": "having their appeal accepted",
    "cc": "using a modified osu! client",
    "3p": "using 3rd party programs",
    "rx": "using 3rd party programs (relax)",
    "tw": "using 3rd party programs (timewarp)",
    "au": "using 3rd party programs (auto play)",
}


@command(Privileges.MODERATOR, hidden=True)
async def silence(ctx: Context) -> str | None:
    """Silence a specified player with a specified duration & reason."""
    if len(ctx.args) < 3:
        return "Invalid syntax: !silence <name> <duration> <reason>"

    target = await app.state.sessions.players.from_cache_or_sql(name=ctx.args[0])
    if not target:
        return f'"{ctx.args[0]}" not found.'

    if target.priv & Privileges.STAFF and not ctx.player.priv & Privileges.DEVELOPER:
        return "Only developers can manage staff members."

    duration = timeparse(ctx.args[1])
    if not duration:
        return "Invalid timespan."

    reason = " ".join(ctx.args[2:])

    if reason in SHORTHAND_REASONS:
        reason = SHORTHAND_REASONS[reason]

    await target.silence(ctx.player, duration, reason)
    return f"{target} was silenced."


@command(Privileges.MODERATOR, hidden=True)
async def unsilence(ctx: Context) -> str | None:
    """Unsilence a specified player."""
    if len(ctx.args) < 2:
        return "Invalid syntax: !unsilence <name> <reason>"

    target = await app.state.sessions.players.from_cache_or_sql(name=ctx.args[0])
    if not target:
        return f'"{ctx.args[0]}" not found.'

    if not target.silenced:
        return f"{target} is not silenced."

    if target.priv & Privileges.STAFF and not ctx.player.priv & Privileges.DEVELOPER:
        return "Only developers can manage staff members."

    reason = " ".join(ctx.args[1:])

    await target.unsilence(ctx.player, reason)
    return f"{target} was unsilenced."


""" Admin commands
# The commands below are relatively dangerous,
# and are generally for managing players.
"""


@command(Privileges.ADMINISTRATOR, aliases=["u"], hidden=True)
async def user(ctx: Context) -> str | None:
    """Return general information about a given user."""
    if not ctx.args:
        # no username specified, use ctx.player
        player = ctx.player
    else:
        # username given, fetch the player
        player = await app.state.sessions.players.from_cache_or_sql(
            name=" ".join(ctx.args),
        )

        if not player:
            return "Player not found."

    priv_list = [
        priv.name
        for priv in Privileges
        if player.priv & priv and bin(priv).count("1") == 1
    ][::-1]
    if player.last_np is not None and time.time() < player.last_np["timeout"]:
        last_np = player.last_np["bmap"].embed
    else:
        last_np = None

    osu_version = player.client_details.osu_version.date if player.online else "Unknown"
    donator_info = (
        f"True (ends {timeago.format(player.donor_end)})"
        if player.priv & Privileges.DONATOR != 0
        else "False"
    )

    return "\n".join(
        (
            f'[{"Bot" if player.bot_client else "Player"}] {player.full_name} ({player.id})',
            f"Privileges: {priv_list}",
            f"Donator: {donator_info}",
            f"Channels: {[c._name for c in player.channels]}",
            f"Logged in: {timeago.format(player.login_time)}",
            f"Last server interaction: {timeago.format(player.last_recv_time)}",
            f"osu! build: {osu_version} | Tourney: {player.tourney_client}",
            f"Silenced: {player.silenced} | Spectating: {player.spectating}",
            f"Last /np: {last_np}",
            f"Recent score: {player.recent_score}",
            f"Match: {player.match}",
            f"Spectators: {player.spectators}",
        ),
    )


@command(Privileges.ADMINISTRATOR, hidden=True)
async def restrict(ctx: Context) -> str | None:
    """Restrict a specified player's account, with a reason."""
    if len(ctx.args) < 2:
        return "Invalid syntax: !restrict <name> <reason>"

    # find any user matching (including offline).
    target = await app.state.sessions.players.from_cache_or_sql(name=ctx.args[0])
    if not target:
        return f'"{ctx.args[0]}" not found.'

    if target.priv & Privileges.STAFF and not ctx.player.priv & Privileges.DEVELOPER:
        return "Only developers can manage staff members."

    if target.restricted:
        return f"{target} is already restricted!"

    reason = " ".join(ctx.args[1:])

    if reason in SHORTHAND_REASONS:
        reason = SHORTHAND_REASONS[reason]

    await target.restrict(admin=ctx.player, reason=reason)

    # refresh their client state
    if target.online:
        target.logout()

    return f"{target} was restricted."


@command(Privileges.ADMINISTRATOR, hidden=True)
async def unrestrict(ctx: Context) -> str | None:
    """Unrestrict a specified player's account, with a reason."""
    if len(ctx.args) < 2:
        return "Invalid syntax: !unrestrict <name> <reason>"

    # find any user matching (including offline).
    target = await app.state.sessions.players.from_cache_or_sql(name=ctx.args[0])
    if not target:
        return f'"{ctx.args[0]}" not found.'

    if target.priv & Privileges.STAFF and not ctx.player.priv & Privileges.DEVELOPER:
        return "Only developers can manage staff members."

    if not target.restricted:
        return f"{target} is not restricted!"

    reason = " ".join(ctx.args[1:])

    if reason in SHORTHAND_REASONS:
        reason = SHORTHAND_REASONS[reason]

    await target.unrestrict(ctx.player, reason)

    # refresh their client state
    if target.online:
        target.logout()

    return f"{target} was unrestricted."


@command(Privileges.ADMINISTRATOR, hidden=True)
async def alert(ctx: Context) -> str | None:
    """Send a notification to all players."""
    if len(ctx.args) < 1:
        return "Invalid syntax: !alert <msg>"

    notif_txt = " ".join(ctx.args)

    app.state.sessions.players.enqueue(app.packets.notification(notif_txt))
    return "Alert sent."


@command(Privileges.ADMINISTRATOR, aliases=["alertu"], hidden=True)
async def alertuser(ctx: Context) -> str | None:
    """Send a notification to a specified player by name."""
    if len(ctx.args) < 2:
        return "Invalid syntax: !alertu <name> <msg>"

    target = app.state.sessions.players.get(name=ctx.args[0])
    if not target:
        return "Could not find a user by that name."

    notif_txt = " ".join(ctx.args[1:])

    target.enqueue(app.packets.notification(notif_txt))
    return "Alert sent."


# NOTE: this is pretty useless since it doesn't switch anything other
# than the c[e4].ppy.sh domains; it exists on bancho as a tournament
# server switch mechanism, perhaps we could leverage this in the future.
@command(Privileges.ADMINISTRATOR, hidden=True)
async def switchserv(ctx: Context) -> str | None:
    """Switch your client's internal endpoints to a specified IP address."""
    if len(ctx.args) != 1:
        return "Invalid syntax: !switch <endpoint>"

    new_bancho_ip = ctx.args[0]

    ctx.player.enqueue(app.packets.switch_tournament_server(new_bancho_ip))
    return "Have a nice journey.."


@command(Privileges.ADMINISTRATOR, aliases=["restart"])
async def shutdown(ctx: Context) -> str | None | NoReturn:
    """Gracefully shutdown the server."""
    if ctx.trigger == "restart":
        _signal = signal.SIGUSR1
    else:
        _signal = signal.SIGTERM

    if ctx.args:  # shutdown after a delay
        delay = timeparse(ctx.args[0])
        if not delay:
            return "Invalid timespan."

        if delay < 15:
            return "Minimum delay is 15 seconds."

        if len(ctx.args) > 1:
            # alert all online players of the reboot.
            alert_msg = (
                f"The server will {ctx.trigger} in {ctx.args[0]}.\n\n"
                f'Reason: {" ".join(ctx.args[1:])}'
            )

            app.state.sessions.players.enqueue(app.packets.notification(alert_msg))

        app.state.loop.call_later(delay, os.kill, os.getpid(), _signal)
        return f"Enqueued {ctx.trigger}."
    else:  # shutdown immediately
        os.kill(os.getpid(), _signal)


""" Developer commands
# The commands below are either dangerous or
# simply not useful for any other roles.
"""


@command(Privileges.DEVELOPER)
async def stealth(ctx: Context) -> str | None:
    """Toggle the developer's stealth, allowing them to be hidden."""
    # NOTE: this command is a large work in progress and currently
    # half works; eventually it will be moved to the Admin level.
    ctx.player.stealth = not ctx.player.stealth

    return f'Stealth {"enabled" if ctx.player.stealth else "disabled"}.'


@command(Privileges.DEVELOPER)
async def recalc(ctx: Context) -> str | None:
    """Recalculate pp for a given map, or all maps."""
    return (
        "Please use tools/recalc.py instead.\n"
        "If you need any support, join our Discord @ https://discord.gg/ShEQgUx."
    )


@command(Privileges.DEVELOPER, hidden=True)
async def debug(ctx: Context) -> str | None:
    """Toggle the console's debug setting."""
    app.settings.DEBUG = not app.settings.DEBUG
    return f"Toggled {'on' if app.settings.DEBUG else 'off'}."


# NOTE: these commands will likely be removed
#       with the addition of a good frontend.
str_priv_dict = {
    "normal": Privileges.UNRESTRICTED,
    "verified": Privileges.VERIFIED,
    "whitelisted": Privileges.WHITELISTED,
    "supporter": Privileges.SUPPORTER,
    "premium": Privileges.PREMIUM,
    "alumni": Privileges.ALUMNI,
    "tournament": Privileges.TOURNEY_MANAGER,
    "nominator": Privileges.NOMINATOR,
    "mod": Privileges.MODERATOR,
    "admin": Privileges.ADMINISTRATOR,
    "developer": Privileges.DEVELOPER,
}


@command(Privileges.DEVELOPER, hidden=True)
async def addpriv(ctx: Context) -> str | None:
    """Set privileges for a specified player (by name)."""
    if len(ctx.args) < 2:
        return "Invalid syntax: !addpriv <name> <role1 role2 role3 ...>"

    bits = Privileges(0)

    for m in [m.lower() for m in ctx.args[1:]]:
        if m not in str_priv_dict:
            return f"Not found: {m}."

        bits |= str_priv_dict[m]

    target = await app.state.sessions.players.from_cache_or_sql(name=ctx.args[0])
    if not target:
        return "Could not find user."

    if bits & Privileges.DONATOR != 0:
        return "Please use the !givedonator command to assign donator privileges to players."

    await target.add_privs(bits)
    return f"Updated {target}'s privileges."


@command(Privileges.DEVELOPER, hidden=True)
async def rmpriv(ctx: Context) -> str | None:
    """Set privileges for a specified player (by name)."""
    if len(ctx.args) < 2:
        return "Invalid syntax: !rmpriv <name> <role1 role2 role3 ...>"

    bits = Privileges(0)

    for m in [m.lower() for m in ctx.args[1:]]:
        if m not in str_priv_dict:
            return f"Not found: {m}."

        bits |= str_priv_dict[m]

    target = await app.state.sessions.players.from_cache_or_sql(name=ctx.args[0])
    if not target:
        return "Could not find user."

    await target.remove_privs(bits)

    if bits & Privileges.DONATOR != 0:
        target.donor_end = 0
        await app.state.services.database.execute(
            "UPDATE users SET donor_end = 0 WHERE id = :user_id",
            {"user_id": target.id},
        )

    return f"Updated {target}'s privileges."


@command(Privileges.DEVELOPER, hidden=True)
async def givedonator(ctx: Context) -> str | None:
    """Give donator status to a specified player for a specified duration."""
    if len(ctx.args) < 2:
        return "Invalid syntax: !givedonator <name> <duration>"

    target = await app.state.sessions.players.from_cache_or_sql(name=ctx.args[0])
    if not target:
        return "Could not find user."

    timespan = timeparse(ctx.args[1])
    if not timespan:
        return "Invalid timespan."

    if target.donor_end < time.time():
        timespan += int(time.time())
    else:
        timespan += target.donor_end

    target.donor_end = timespan
    await app.state.services.database.execute(
        "UPDATE users SET donor_end = :end WHERE id = :user_id",
        {"end": timespan, "user_id": target.id},
    )

    await target.add_privs(Privileges.SUPPORTER)

    return f"Added {ctx.args[1]} of donator status to {target}."


@command(Privileges.DEVELOPER)
async def wipemap(ctx: Context) -> str | None:
    # (intentionally no docstring)
    if ctx.args:
        return "Invalid syntax: !wipemap"

    if ctx.player.last_np is None or time.time() >= ctx.player.last_np["timeout"]:
        return "Please /np a map first!"

    map_md5 = ctx.player.last_np["bmap"].md5

    # delete scores from all tables
    await app.state.services.database.execute(
        "DELETE FROM scores WHERE map_md5 = :map_md5",
        {"map_md5": map_md5},
    )

    return "Scores wiped."


@command(Privileges.DEVELOPER, hidden=True)
async def menu(ctx: Context) -> str | None:
    """Temporary command to illustrate the menu option idea."""
    ctx.player.send_current_menu()

    return None


@command(Privileges.DEVELOPER, aliases=["re"])
async def reload(ctx: Context) -> str | None:
    """Reload a python module."""
    if len(ctx.args) != 1:
        return "Invalid syntax: !reload <module>"

    parent, *children = ctx.args[0].split(".")

    try:
        mod = __import__(parent)
    except ModuleNotFoundError:
        return "Module not found."

    try:
        for child in children:
            mod = getattr(mod, child)
    except AttributeError:
        return f"Failed at {child}."  # type: ignore

    try:
        mod = importlib.reload(mod)
    except TypeError as exc:
        return f"{exc.args[0]}."

    return f"Reloaded {mod.__name__}"


@command(Privileges.UNRESTRICTED)
async def server(ctx: Context) -> str | None:
    """Retrieve performance data about the server."""

    build_str = f"bancho.py v{app.settings.VERSION} ({app.settings.DOMAIN})"

    # get info about this process
    proc = psutil.Process(os.getpid())
    uptime = int(time.time() - proc.create_time())

    # get info about our cpu
    with open("/proc/cpuinfo") as f:
        header = "model name\t: "
        trailer = "\n"

        model_names = Counter(
            line[len(header) : -len(trailer)]
            for line in f.readlines()
            if line.startswith("model name")
        )

    # list of all cpus installed with thread count
    cpus_info = " | ".join(f"{v}x {k}" for k, v in model_names.most_common())

    # get system-wide ram usage
    sys_ram = psutil.virtual_memory()

    # output ram usage as `{bancho_used}MB / {sys_used}MB / {sys_total}MB`
    bancho_ram = proc.memory_info()[0]
    ram_values = (bancho_ram, sys_ram.used, sys_ram.total)
    ram_info = " / ".join([f"{v // 1024 ** 2}MB" for v in ram_values])

    # current state of settings
    mirror_search_url = urlparse(app.settings.MIRROR_SEARCH_ENDPOINT).netloc
    mirror_download_url = urlparse(app.settings.MIRROR_DOWNLOAD_ENDPOINT).netloc
    using_osuapi = app.settings.OSU_API_KEY != ""
    advanced_mode = app.settings.DEVELOPER_MODE
    auto_logging = app.settings.AUTOMATICALLY_REPORT_PROBLEMS

    # package versioning info
    # divide up pkg versions, 3 displayed per line, e.g.
    # aiohttp v3.6.3 | aiomysql v0.0.21 | bcrypt v3.2.0
    # cmyui v1.7.3 | datadog v0.40.1 | geoip2 v4.1.0
    # maniera v1.0.0 | mysql-connector-python v8.0.23 | orjson v3.5.1
    # psutil v5.8.0 | py3rijndael v0.3.3 | uvloop v0.15.2
    requirements = []

    for dist in importlib.metadata.distributions():
        requirements.append(f"{dist.name} v{dist.version}")  # type: ignore
    requirements.sort(key=lambda x: x.casefold())

    requirements_info = "\n".join(
        " | ".join(section)
        for section in (requirements[i : i + 3] for i in range(0, len(requirements), 3))
    )

    return "\n".join(
        (
            f"{build_str} | uptime: {seconds_readable(uptime)}",
            f"cpu(s): {cpus_info}",
            f"ram: {ram_info}",
            f"search mirror: {mirror_search_url} | download mirror: {mirror_download_url}",
            f"osu!api connection: {using_osuapi}",
            f"advanced mode: {advanced_mode} | auto logging: {auto_logging}",
            "",
            "requirements",
            requirements_info,
        ),
    )


if app.settings.DEVELOPER_MODE:
    """Advanced (& potentially dangerous) commands"""

    # NOTE: some of these commands are potentially dangerous, and only
    # really intended for advanced users looking for access to lower level
    # utilities. Some may give direct access to utilties that could perform
    # harmful tasks to the underlying machine, so use at your own risk.

    from sys import modules as installed_mods

    __py_namespace: dict[str, Any] = globals() | {
        mod: __import__(mod)
        for mod in (
            "asyncio",
            "dis",
            "os",
            "sys",
            "struct",
            "discord",
            "datetime",
            "time",
            "inspect",
            "math",
            "importlib",
        )
        if mod in installed_mods
    }

    @command(Privileges.DEVELOPER)
    async def py(ctx: Context) -> str | None:
        """Allow for (async) access to the python interpreter."""
        # This can be very good for getting used to bancho.py's API; just look
        # around the codebase and find things to play with in your server.
        # Ex: !py return (await app.state.sessions.players.get(name='cmyui')).status.action
        if not ctx.args:
            return "owo"

        # turn our input args into a coroutine definition string.
        definition = "\n ".join(["async def __py(ctx):", " ".join(ctx.args)])

        try:  # def __py(ctx)
            exec(definition, __py_namespace)  # add to namespace
            ret = await __py_namespace["__py"](ctx)  # await it's return
        except Exception as exc:  # return exception in osu! chat
            ret = f"{exc.__class__}: {exc}"

        if "__py" in __py_namespace:
            del __py_namespace["__py"]

        # TODO: perhaps size checks?

        if not isinstance(ret, str):
            ret = pprint.pformat(ret, compact=True)

        return ret


""" Multiplayer commands
# The commands below for multiplayer match management.
# Most commands are open to player usage.
"""

R = TypeVar("R", bound=Optional[str])


def ensure_match(
    f: Callable[[Context, Match], Awaitable[R | None]],
) -> Callable[[Context], Awaitable[R | None]]:
    @wraps(f)
    async def wrapper(ctx: Context) -> R | None:
        match = ctx.player.match

        # multi set is a bit of a special case,
        # as we do some additional checks.
        if match is None:
            # player not in a match
            return None

        if ctx.recipient is not match.chat:
            # message not in match channel
            return None

        if f is not mp_help and (
            ctx.player not in match.refs
            and not ctx.player.priv & Privileges.TOURNEY_MANAGER
        ):
            # doesn't have privs to use !mp commands (allow help).
            return None

        return await f(ctx, match)

    return wrapper


@mp_commands.add(Privileges.UNRESTRICTED, aliases=["h"])
@ensure_match
async def mp_help(ctx: Context, match: Match) -> str | None:
    """Show all documented multiplayer commands the player can access."""
    prefix = app.settings.COMMAND_PREFIX
    cmds = []

    for cmd in mp_commands.commands:
        if not cmd.doc or ctx.player.priv & cmd.priv != cmd.priv:
            # no doc, or insufficient permissions.
            continue

        cmds.append(f"{prefix}mp {cmd.triggers[0]}: {cmd.doc}")

    return "\n".join(cmds)


@mp_commands.add(Privileges.UNRESTRICTED, aliases=["st"])
@ensure_match
async def mp_start(ctx: Context, match: Match) -> str | None:
    """Start the current multiplayer match, with any players ready."""
    if len(ctx.args) > 1:
        return "Invalid syntax: !mp start <force/seconds>"

    # this command can be used in a few different ways;
    # !mp start: start the match now (make sure all players are ready)
    # !mp start force: start the match now (don't check for ready)
    # !mp start N: start the match in N seconds (don't check for ready)
    # !mp start cancel: cancel the current match start timer

    if not ctx.args:
        # !mp start
        if match.starting is not None:
            time_remaining = int(match.starting["time"] - time.time())
            return f"Match starting in {time_remaining} seconds."

        if any([s.status == SlotStatus.not_ready for s in match.slots]):
            return "Not all players are ready (`!mp start force` to override)."
    else:
        if ctx.args[0].isdecimal():
            # !mp start N
            if match.starting is not None:
                time_remaining = int(match.starting["time"] - time.time())
                return f"Match starting in {time_remaining} seconds."

            # !mp start <seconds>
            duration = int(ctx.args[0])
            if not 0 < duration <= 300:
                return "Timer range is 1-300 seconds."

            def _start() -> None:
                """Remove any pending timers & start the match."""
                # remove start & alert timers
                match.starting = None

                # make sure player didn't leave the
                # match since queueing this start lol...
                if ctx.player not in {slot.player for slot in match.slots}:
                    match.chat.send_bot("Player left match? (cancelled)")
                    return

                match.start()
                match.chat.send_bot("Starting match.")

            def _alert_start(t: int) -> None:
                """Alert the match of the impending start."""
                match.chat.send_bot(f"Match starting in {t} seconds.")

            # add timers to our match object,
            # so we can cancel them if needed.
            match.starting = {
                "start": app.state.loop.call_later(duration, _start),
                "alerts": [
                    app.state.loop.call_later(duration - t, lambda t=t: _alert_start(t))
                    for t in (60, 30, 10, 5, 4, 3, 2, 1)
                    if t < duration
                ],
                "time": time.time() + duration,
            }

            return f"Match will start in {duration} seconds."
        elif ctx.args[0] in ("cancel", "c"):
            # !mp start cancel
            if match.starting is None:
                return "Match timer not active!"

            match.starting["start"].cancel()
            for alert in match.starting["alerts"]:
                alert.cancel()

            match.starting = None

            return "Match timer cancelled."
        elif ctx.args[0] not in ("force", "f"):
            return "Invalid syntax: !mp start <force/seconds>"
        # !mp start force simply passes through

    match.start()
    return "Good luck!"


@mp_commands.add(Privileges.UNRESTRICTED, aliases=["a"])
@ensure_match
async def mp_abort(ctx: Context, match: Match) -> str | None:
    """Abort the current in-progress multiplayer match."""
    if not match.in_progress:
        return "Abort what?"

    match.unready_players(expected=SlotStatus.playing)

    match.in_progress = False
    match.enqueue(app.packets.match_abort())
    match.enqueue_state()
    return "Match aborted."


@mp_commands.add(Privileges.UNRESTRICTED)
@ensure_match
async def mp_map(ctx: Context, match: Match) -> str | None:
    """Set the current match's current map by id."""
    if len(ctx.args) != 1 or not ctx.args[0].isdecimal():
        return "Invalid syntax: !mp map <beatmapid>"

    map_id = int(ctx.args[0])

    if map_id == match.map_id:
        return "Map already selected."

    bmap = await Beatmap.from_bid(map_id)
    if not bmap:
        return "Beatmap not found."

    match.map_id = bmap.id
    match.map_md5 = bmap.md5
    match.map_name = bmap.full_name

    match.mode = bmap.mode

    match.enqueue_state()
    return f"Selected: {bmap.embed}."


@mp_commands.add(Privileges.UNRESTRICTED)
@ensure_match
async def mp_mods(ctx: Context, match: Match) -> str | None:
    """Set the current match's mods, from string form."""
    if len(ctx.args) != 1 or len(ctx.args[0]) % 2 != 0:
        return "Invalid syntax: !mp mods <mods>"

    mods = Mods.from_modstr(ctx.args[0])
    mods = mods.filter_invalid_combos(match.mode.as_vanilla)

    if match.freemods:
        if ctx.player is match.host:
            # allow host to set speed-changing mods.
            match.mods = mods & SPEED_CHANGING_MODS

        # set slot mods
        slot = match.get_slot(ctx.player)
        assert slot is not None

        slot.mods = mods & ~SPEED_CHANGING_MODS
    else:
        # not freemods, set match mods.
        match.mods = mods

    match.enqueue_state()
    return "Match mods updated."


@mp_commands.add(Privileges.UNRESTRICTED, aliases=["fm", "fmods"])
@ensure_match
async def mp_freemods(ctx: Context, match: Match) -> str | None:
    """Toggle freemods status for the match."""
    if len(ctx.args) != 1 or ctx.args[0] not in ("on", "off"):
        return "Invalid syntax: !mp freemods <on/off>"

    if ctx.args[0] == "on":
        # central mods -> all players mods.
        match.freemods = True

        for s in match.slots:
            if s.player is not None:
                # the slot takes any non-speed
                # changing mods from the match.
                s.mods = match.mods & ~SPEED_CHANGING_MODS

        match.mods &= SPEED_CHANGING_MODS
    else:
        # host mods -> central mods.
        match.freemods = False

        host_slot = match.get_host_slot()
        assert host_slot is not None

        # the match keeps any speed-changing mods,
        # and also takes any mods the host has enabled.
        match.mods &= SPEED_CHANGING_MODS
        match.mods |= host_slot.mods

        for s in match.slots:
            if s.player is not None:
                s.mods = Mods.NOMOD

    match.enqueue_state()
    return "Match freemod status updated."


@mp_commands.add(Privileges.UNRESTRICTED)
@ensure_match
async def mp_host(ctx: Context, match: Match) -> str | None:
    """Set the current match's current host by id."""
    if len(ctx.args) != 1:
        return "Invalid syntax: !mp host <name>"

    target = app.state.sessions.players.get(name=ctx.args[0])
    if not target:
        return "Could not find a user by that name."

    if target is match.host:
        return "They're already host, silly!"

    if target not in {slot.player for slot in match.slots}:
        return "Found no such player in the match."

    match.host_id = target.id

    match.host.enqueue(app.packets.match_transfer_host())
    match.enqueue_state(lobby=True)
    return "Match host updated."


@mp_commands.add(Privileges.UNRESTRICTED)
@ensure_match
async def mp_randpw(ctx: Context, match: Match) -> str | None:
    """Randomize the current match's password."""
    match.passwd = secrets.token_hex(8)
    return "Match password randomized."


@mp_commands.add(Privileges.UNRESTRICTED, aliases=["inv"])
@ensure_match
async def mp_invite(ctx: Context, match: Match) -> str | None:
    """Invite a player to the current match by name."""
    if len(ctx.args) != 1:
        return "Invalid syntax: !mp invite <name>"

    target = app.state.sessions.players.get(name=ctx.args[0])
    if not target:
        return "Could not find a user by that name."

    if target is app.state.sessions.bot:
        return "I'm too busy!"

    if target is ctx.player:
        return "You can't invite yourself!"

    target.enqueue(app.packets.match_invite(ctx.player, target.name))
    return f"Invited {target} to the match."


@mp_commands.add(Privileges.UNRESTRICTED)
@ensure_match
async def mp_addref(ctx: Context, match: Match) -> str | None:
    """Add a referee to the current match by name."""
    if len(ctx.args) != 1:
        return "Invalid syntax: !mp addref <name>"

    target = app.state.sessions.players.get(name=ctx.args[0])
    if not target:
        return "Could not find a user by that name."

    if target not in {slot.player for slot in match.slots}:
        return "User must be in the current match!"

    if target in match.refs:
        return f"{target} is already a match referee!"

    match._refs.add(target)
    return f"{target.name} added to match referees."


@mp_commands.add(Privileges.UNRESTRICTED)
@ensure_match
async def mp_rmref(ctx: Context, match: Match) -> str | None:
    """Remove a referee from the current match by name."""
    if len(ctx.args) != 1:
        return "Invalid syntax: !mp addref <name>"

    target = app.state.sessions.players.get(name=ctx.args[0])
    if not target:
        return "Could not find a user by that name."

    if target not in match.refs:
        return f"{target} is not a match referee!"

    if target is match.host:
        return "The host is always a referee!"

    match._refs.remove(target)
    return f"{target.name} removed from match referees."


@mp_commands.add(Privileges.UNRESTRICTED)
@ensure_match
async def mp_listref(ctx: Context, match: Match) -> str | None:
    """List all referees from the current match."""
    return ", ".join(map(str, match.refs)) + "."


@mp_commands.add(Privileges.UNRESTRICTED)
@ensure_match
async def mp_lock(ctx: Context, match: Match) -> str | None:
    """Lock all unused slots in the current match."""
    for slot in match.slots:
        if slot.status == SlotStatus.open:
            slot.status = SlotStatus.locked

    match.enqueue_state()
    return "All unused slots locked."


@mp_commands.add(Privileges.UNRESTRICTED)
@ensure_match
async def mp_unlock(ctx: Context, match: Match) -> str | None:
    """Unlock locked slots in the current match."""
    for slot in match.slots:
        if slot.status == SlotStatus.locked:
            slot.status = SlotStatus.open

    match.enqueue_state()
    return "All locked slots unlocked."


@mp_commands.add(Privileges.UNRESTRICTED)
@ensure_match
async def mp_teams(ctx: Context, match: Match) -> str | None:
    """Change the team type for the current match."""
    if len(ctx.args) != 1:
        return "Invalid syntax: !mp teams <type>"

    team_type = ctx.args[0]

    if team_type in ("ffa", "freeforall", "head-to-head"):
        match.team_type = MatchTeamTypes.head_to_head
    elif team_type in ("tag", "coop", "co-op", "tag-coop"):
        match.team_type = MatchTeamTypes.tag_coop
    elif team_type in ("teams", "team-vs", "teams-vs"):
        match.team_type = MatchTeamTypes.team_vs
    elif team_type in ("tag-teams", "tag-team-vs", "tag-teams-vs"):
        match.team_type = MatchTeamTypes.tag_team_vs
    else:
        return "Unknown team type. (ffa, tag, teams, tag-teams)"

    # find the new appropriate default team.
    # defaults are (ffa: neutral, teams: red).
    if match.team_type in (MatchTeamTypes.head_to_head, MatchTeamTypes.tag_coop):
        new_t = MatchTeams.neutral
    else:
        new_t = MatchTeams.red

    # change each active slots team to
    # fit the correspoding team type.
    for s in match.slots:
        if s.player is not None:
            s.team = new_t

    if match.is_scrimming:
        # reset score if scrimming.
        match.reset_scrim()

    match.enqueue_state()
    return "Match team type updated."


@mp_commands.add(Privileges.UNRESTRICTED, aliases=["cond"])
@ensure_match
async def mp_condition(ctx: Context, match: Match) -> str | None:
    """Change the win condition for the match."""
    if len(ctx.args) != 1:
        return "Invalid syntax: !mp condition <type>"

    cond = ctx.args[0]

    if cond == "pp":
        # special case - pp can't actually be used as an ingame
        # win condition, but bancho.py allows it to be passed into
        # this command during a scrims to use pp as a win cond.
        if not match.is_scrimming:
            return "PP is only useful as a win condition during scrims."
        if match.use_pp_scoring:
            return "PP scoring already enabled."

        match.use_pp_scoring = True
    else:
        if match.use_pp_scoring:
            match.use_pp_scoring = False

        if cond == "score":
            match.win_condition = MatchWinConditions.score
        elif cond in ("accuracy", "acc"):
            match.win_condition = MatchWinConditions.accuracy
        elif cond == "combo":
            match.win_condition = MatchWinConditions.combo
        elif cond in ("scorev2", "v2"):
            match.win_condition = MatchWinConditions.scorev2
        else:
            return "Invalid win condition. (score, acc, combo, scorev2, *pp)"

    match.enqueue_state(lobby=False)
    return "Match win condition updated."


@mp_commands.add(Privileges.UNRESTRICTED, aliases=["autoref"])
@ensure_match
async def mp_scrim(ctx: Context, match: Match) -> str | None:
    """Start a scrim in the current match."""
    r_match = regexes.BEST_OF.fullmatch(ctx.args[0])
    if len(ctx.args) != 1 or not r_match:
        return "Invalid syntax: !mp scrim <bo#>"

    best_of = int(r_match[1])
    if not 0 <= best_of < 16:
        return "Best of must be in range 0-15."

    winning_pts = (best_of // 2) + 1

    if winning_pts != 0:
        # setting to real num
        if match.is_scrimming:
            return "Already scrimming!"

        if best_of % 2 == 0:
            return "Best of must be an odd number!"

        match.is_scrimming = True
        msg = (
            f"A scrimmage has been started by {ctx.player.name}; "
            f"first to {winning_pts} points wins. Best of luck!"
        )
    else:
        # setting to 0
        if not match.is_scrimming:
            return "Not currently scrimming!"

        match.is_scrimming = False
        match.reset_scrim()
        msg = "Scrimming cancelled."

    match.winning_pts = winning_pts
    return msg


@mp_commands.add(Privileges.UNRESTRICTED, aliases=["end"])
@ensure_match
async def mp_endscrim(ctx: Context, match: Match) -> str | None:
    """End the current matches ongoing scrim."""
    if not match.is_scrimming:
        return "Not currently scrimming!"

    match.is_scrimming = False
    match.reset_scrim()
    return "Scrimmage ended."  # TODO: final score (get_score method?)


@mp_commands.add(Privileges.UNRESTRICTED, aliases=["rm"])
@ensure_match
async def mp_rematch(ctx: Context, match: Match) -> str | None:
    """Restart a scrim, or roll back previous match point."""
    if ctx.args:
        return "Invalid syntax: !mp rematch"

    if ctx.player is not match.host:
        return "Only available to the host."

    if not match.is_scrimming:
        if match.winning_pts == 0:
            msg = "No scrim to rematch; to start one, use !mp scrim."
        else:
            # re-start scrimming with old points
            match.is_scrimming = True
            msg = (
                f"A rematch has been started by {ctx.player.name}; "
                f"first to {match.winning_pts} points wins. Best of luck!"
            )
    else:
        # reset the last match point awarded
        if not match.winners:
            return "No match points have yet been awarded!"

        recent_winner = match.winners[-1]
        if recent_winner is None:
            return "The last point was a tie!"

        match.match_points[recent_winner] -= 1  # TODO: team name
        match.winners.pop()

        msg = f"A point has been deducted from {recent_winner}."

    return msg


@mp_commands.add(Privileges.ADMINISTRATOR, aliases=["f"], hidden=True)
@ensure_match
async def mp_force(ctx: Context, match: Match) -> str | None:
    """Force a player into the current match by name."""
    # NOTE: this overrides any limits such as silences or passwd.
    if len(ctx.args) != 1:
        return "Invalid syntax: !mp force <name>"

    target = app.state.sessions.players.get(name=ctx.args[0])
    if not target:
        return "Could not find a user by that name."

    target.join_match(match, match.passwd)
    return "Welcome."


# mappool-related mp commands


@mp_commands.add(Privileges.UNRESTRICTED, aliases=["lp"])
@ensure_match
async def mp_loadpool(ctx: Context, match: Match) -> str | None:
    """Load a mappool into the current match."""
    if len(ctx.args) != 1:
        return "Invalid syntax: !mp loadpool <name>"

    if ctx.player is not match.host:
        return "Only available to the host."

    name = ctx.args[0]

    pool = app.state.sessions.pools.get_by_name(name)
    if not pool:
        return "Could not find a pool by that name!"

    if match.pool is pool:
        return f"{pool!r} already selected!"

    match.pool = pool
    return f"{pool!r} selected."


@mp_commands.add(Privileges.UNRESTRICTED, aliases=["ulp"])
@ensure_match
async def mp_unloadpool(ctx: Context, match: Match) -> str | None:
    """Unload the current matches mappool."""
    if ctx.args:
        return "Invalid syntax: !mp unloadpool"

    if ctx.player is not match.host:
        return "Only available to the host."

    if not match.pool:
        return "No mappool currently selected!"

    match.pool = None
    return "Mappool unloaded."


@mp_commands.add(Privileges.UNRESTRICTED)
@ensure_match
async def mp_ban(ctx: Context, match: Match) -> str | None:
    """Ban a pick in the currently loaded mappool."""
    if len(ctx.args) != 1:
        return "Invalid syntax: !mp ban <pick>"

    if not match.pool:
        return "No pool currently selected!"

    mods_slot = ctx.args[0]

    # separate mods & slot
    r_match = regexes.MAPPOOL_PICK.fullmatch(mods_slot)
    if not r_match:
        return "Invalid pick syntax; correct example: HD2"

    # not calling mods.filter_invalid_combos here intentionally.
    mods = Mods.from_modstr(r_match[1])
    slot = int(r_match[2])

    if (mods, slot) not in match.pool.maps:
        return f"Found no {mods_slot} pick in the pool."

    if (mods, slot) in match.bans:
        return "That pick is already banned!"

    match.bans.add((mods, slot))
    return f"{mods_slot} banned."


@mp_commands.add(Privileges.UNRESTRICTED)
@ensure_match
async def mp_unban(ctx: Context, match: Match) -> str | None:
    """Unban a pick in the currently loaded mappool."""
    if len(ctx.args) != 1:
        return "Invalid syntax: !mp unban <pick>"

    if not match.pool:
        return "No pool currently selected!"

    mods_slot = ctx.args[0]

    # separate mods & slot
    r_match = regexes.MAPPOOL_PICK.fullmatch(mods_slot)
    if not r_match:
        return "Invalid pick syntax; correct example: HD2"

    # not calling mods.filter_invalid_combos here intentionally.
    mods = Mods.from_modstr(r_match[1])
    slot = int(r_match[2])

    if (mods, slot) not in match.pool.maps:
        return f"Found no {mods_slot} pick in the pool."

    if (mods, slot) not in match.bans:
        return "That pick is not currently banned!"

    match.bans.remove((mods, slot))
    return f"{mods_slot} unbanned."


@mp_commands.add(Privileges.UNRESTRICTED)
@ensure_match
async def mp_pick(ctx: Context, match: Match) -> str | None:
    """Pick a map from the currently loaded mappool."""
    if len(ctx.args) != 1:
        return "Invalid syntax: !mp pick <pick>"

    if not match.pool:
        return "No pool currently loaded!"

    mods_slot = ctx.args[0]

    # separate mods & slot
    r_match = regexes.MAPPOOL_PICK.fullmatch(mods_slot)
    if not r_match:
        return "Invalid pick syntax; correct example: HD2"

    # not calling mods.filter_invalid_combos here intentionally.
    mods = Mods.from_modstr(r_match[1])
    slot = int(r_match[2])

    if (mods, slot) not in match.pool.maps:
        return f"Found no {mods_slot} pick in the pool."

    if (mods, slot) in match.bans:
        return f"{mods_slot} has been banned from being picked."

    # update match beatmap to the picked map.
    bmap = match.pool.maps[(mods, slot)]
    match.map_md5 = bmap.md5
    match.map_id = bmap.id
    match.map_name = bmap.full_name

    # TODO: some kind of abstraction allowing
    # for something like !mp pick fm.
    if match.freemods:
        # if freemods are enabled, disable them.
        match.freemods = False

        for s in match.slots:
            if s.player is not None:
                s.mods = Mods.NOMOD

    # update match mods to the picked map.
    match.mods = mods

    match.enqueue_state()

    return f"Picked {bmap.embed}. ({mods_slot})"


""" Mappool management commands
# The commands below are for event managers
# and tournament hosts/referees to help automate
# tedious processes of running tournaments.
"""


@pool_commands.add(Privileges.TOURNEY_MANAGER, aliases=["h"], hidden=True)
async def pool_help(ctx: Context) -> str | None:
    """Show all documented mappool commands the player can access."""
    prefix = app.settings.COMMAND_PREFIX
    cmds = []

    for cmd in pool_commands.commands:
        if not cmd.doc or ctx.player.priv & cmd.priv != cmd.priv:
            # no doc, or insufficient permissions.
            continue

        cmds.append(f"{prefix}pool {cmd.triggers[0]}: {cmd.doc}")

    return "\n".join(cmds)


@pool_commands.add(Privileges.TOURNEY_MANAGER, aliases=["c"], hidden=True)
async def pool_create(ctx: Context) -> str | None:
    """Add a new mappool to the database."""
    if len(ctx.args) != 1:
        return "Invalid syntax: !pool create <name>"

    name = ctx.args[0]

    if app.state.sessions.pools.get_by_name(name):
        return "Pool already exists by that name!"

    # insert pool into db
    await app.state.services.database.execute(
        "INSERT INTO tourney_pools "
        "(name, created_at, created_by) "
        "VALUES (:name, NOW(), :user_id)",
        {"name": name, "user_id": ctx.player.id},
    )

    # add to cache (get from sql for id & time)
    row = await app.state.services.database.fetch_one(
        "SELECT * FROM tourney_pools WHERE name = :name",
        {"name": name},
    )
    assert row is not None

    row = dict(row)  # make mutable copy

    pool_creator = await app.state.sessions.players.from_cache_or_sql(
        id=row["created_by"],
    )
    assert pool_creator is not None

    app.state.sessions.pools.append(
        MapPool(
            id=row["id"],
            name=row["name"],
            created_at=row["created_at"],
            created_by=pool_creator,
        ),
    )

    return f"{name} created."


@pool_commands.add(Privileges.TOURNEY_MANAGER, aliases=["del", "d"], hidden=True)
async def pool_delete(ctx: Context) -> str | None:
    """Remove a mappool from the database."""
    if len(ctx.args) != 1:
        return "Invalid syntax: !pool delete <name>"

    name = ctx.args[0]

    pool = app.state.sessions.pools.get_by_name(name)
    if not pool:
        return "Could not find a pool by that name!"

    # delete from db
    await app.state.services.database.execute(
        "DELETE FROM tourney_pools WHERE id = :pool_id",
        {"pool_id": pool.id},
    )

    await app.state.services.database.execute(
        "DELETE FROM tourney_pool_maps WHERE pool_id = :pool_id",
        {"pool_id": pool.id},
    )

    # remove from cache
    app.state.sessions.pools.remove(pool)

    return f"{name} deleted."


@pool_commands.add(Privileges.TOURNEY_MANAGER, aliases=["a"], hidden=True)
async def pool_add(ctx: Context) -> str | None:
    """Add a new map to a mappool in the database."""
    if len(ctx.args) != 2:
        return "Invalid syntax: !pool add <name> <pick>"

    if ctx.player.last_np is None or time.time() >= ctx.player.last_np["timeout"]:
        return "Please /np a map first!"

    name, mods_slot = ctx.args
    mods_slot = mods_slot.upper()  # ocd
    bmap = ctx.player.last_np["bmap"]

    # separate mods & slot
    r_match = regexes.MAPPOOL_PICK.fullmatch(mods_slot)
    if not r_match:
        return "Invalid pick syntax; correct example: HD2"

    if len(r_match[1]) % 2 != 0:
        return "Invalid mods."

    # not calling mods.filter_invalid_combos here intentionally.
    mods = Mods.from_modstr(r_match[1])
    slot = int(r_match[2])

    pool = app.state.sessions.pools.get_by_name(name)
    if not pool:
        return "Could not find a pool by that name!"

    if (mods, slot) in pool.maps:
        return f"{mods_slot} is already {pool.maps[(mods, slot)].embed}!"

    if bmap in pool.maps.values():
        return "Map is already in the pool!"

    # insert into db
    await app.state.services.database.execute(
        "INSERT INTO tourney_pool_maps "
        "(map_id, pool_id, mods, slot) "
        "VALUES (:map_id, :pool_id, :mods, :slot)",
        {"map_id": bmap.id, "pool_id": pool.id, "mods": mods, "slot": slot},
    )

    # add to cache
    pool.maps[(mods, slot)] = bmap

    return f"{bmap.embed} added to {name} as {mods_slot}."


@pool_commands.add(Privileges.TOURNEY_MANAGER, aliases=["rm", "r"], hidden=True)
async def pool_remove(ctx: Context) -> str | None:
    """Remove a map from a mappool in the database."""
    if len(ctx.args) != 2:
        return "Invalid syntax: !pool remove <name> <pick>"

    name, mods_slot = ctx.args
    mods_slot = mods_slot.upper()  # ocd

    # separate mods & slot
    r_match = regexes.MAPPOOL_PICK.fullmatch(mods_slot)
    if not r_match:
        return "Invalid pick syntax; correct example: HD2"

    # not calling mods.filter_invalid_combos here intentionally.
    mods = Mods.from_modstr(r_match[1])
    slot = int(r_match[2])

    pool = app.state.sessions.pools.get_by_name(name)
    if not pool:
        return "Could not find a pool by that name!"

    if (mods, slot) not in pool.maps:
        return f"Found no {mods_slot} pick in the pool."

    # delete from db
    await app.state.services.database.execute(
        "DELETE FROM tourney_pool_maps WHERE mods = :mods AND slot = :slot",
        {"mods": mods, "slot": slot},
    )

    # remove from cache
    del pool.maps[(mods, slot)]

    return f"{mods_slot} removed from {name}."


@pool_commands.add(Privileges.TOURNEY_MANAGER, aliases=["l"], hidden=True)
async def pool_list(ctx: Context) -> str | None:
    """List all existing mappools information."""
    pools = app.state.sessions.pools
    if not pools:
        return "There are currently no pools!"

    l = [f"Mappools ({len(pools)})"]

    for pool in pools:
        l.append(
            f"[{pool.created_at:%Y-%m-%d}] {pool.id}. "
            f"{pool.name}, by {pool.created_by}.",
        )

    return "\n".join(l)


@pool_commands.add(Privileges.TOURNEY_MANAGER, aliases=["i"], hidden=True)
async def pool_info(ctx: Context) -> str | None:
    """Get all information for a specific mappool."""
    if len(ctx.args) != 1:
        return "Invalid syntax: !pool info <name>"

    name = ctx.args[0]

    pool = app.state.sessions.pools.get_by_name(name)
    if not pool:
        return "Could not find a pool by that name!"

    _time = pool.created_at.strftime("%H:%M:%S%p")
    _date = pool.created_at.strftime("%Y-%m-%d")
    datetime_fmt = f"Created at {_time} on {_date}"
    l = [f"{pool.id}. {pool.name}, by {pool.created_by} | {datetime_fmt}."]

    for (mods, slot), bmap in sorted(
        pool.maps.items(),
        key=lambda x: (Mods.to_string(x[0][0]), x[0][1]),
    ):
        l.append(f"{mods!r}{slot}: {bmap.embed}")

    return "\n".join(l)


""" Clan managment commands
# The commands below are for managing bancho.py
# clans, for users, clan staff, and server staff.
"""


@clan_commands.add(Privileges.UNRESTRICTED, aliases=["h"])
async def clan_help(ctx: Context) -> str | None:
    """Show all documented clan commands the player can access."""
    prefix = app.settings.COMMAND_PREFIX
    cmds = []

    for cmd in clan_commands.commands:
        if not cmd.doc or ctx.player.priv & cmd.priv != cmd.priv:
            # no doc, or insufficient permissions.
            continue

        cmds.append(f"{prefix}clan {cmd.triggers[0]}: {cmd.doc}")

    return "\n".join(cmds)


@clan_commands.add(Privileges.UNRESTRICTED, aliases=["c"])
async def clan_create(ctx: Context) -> str | None:
    """Create a clan with a given tag & name."""
    if len(ctx.args) < 2:
        return "Invalid syntax: !clan create <tag> <name>"

    tag = ctx.args[0].upper()
    if not 1 <= len(tag) <= 6:
        return "Clan tag may be 1-6 characters long."

    name = " ".join(ctx.args[1:])
    if not 2 <= len(name) <= 16:
        return "Clan name may be 2-16 characters long."

    if ctx.player.clan:
        return f"You're already a member of {ctx.player.clan}!"

    if app.state.sessions.clans.get(name=name):
        return "That name has already been claimed by another clan."

    if app.state.sessions.clans.get(tag=tag):
        return "That tag has already been claimed by another clan."

    created_at = datetime.now()

    # add clan to sql
    clan = await clans_repo.create(
        name=name,
        tag=tag,
        owner=ctx.player.id,
    )

    # add clan to cache
    clan = Clan(
        id=clan["id"],
        name=name,
        tag=tag,
        created_at=created_at,
        owner_id=ctx.player.id,
    )
    app.state.sessions.clans.append(clan)

    # set owner's clan & clan priv (cache & sql)
    ctx.player.clan = clan
    ctx.player.clan_priv = ClanPrivileges.Owner

    clan.owner_id = ctx.player.id
    clan.member_ids.add(ctx.player.id)

    await players_repo.update(
        ctx.player.id,
        clan_id=clan.id,
        clan_priv=ClanPrivileges.Owner,
    )

    # announce clan creation
    announce_chan = app.state.sessions.channels["#announce"]
    if announce_chan:
        msg = f"\x01ACTION founded {clan!r}."
        announce_chan.send(msg, sender=ctx.player, to_self=True)

    return f"{clan!r} created."


@clan_commands.add(Privileges.UNRESTRICTED, aliases=["delete", "d"])
async def clan_disband(ctx: Context) -> str | None:
    """Disband a clan (admins may disband others clans)."""
    if ctx.args:
        # disband a specified clan by tag
        if ctx.player not in app.state.sessions.players.staff:
            return "Only staff members may disband the clans of others."

        clan = app.state.sessions.clans.get(tag=" ".join(ctx.args).upper())
        if not clan:
            return "Could not find a clan by that tag."
    else:
        # disband the player's clan
        clan = ctx.player.clan
        if not clan:
            return "You're not a member of a clan!"

    await clans_repo.delete(clan.id)
    app.state.sessions.clans.remove(clan)

    # remove all members from the clan,
    # reset their clan privs (cache & sql).
    # NOTE: only online players need be to be uncached.
    for member_id in clan.member_ids:
        await players_repo.update(member_id, clan_id=0, clan_priv=0)

        member = app.state.sessions.players.get(id=member_id)
        if member:
            member.clan = None
            member.clan_priv = None

    # announce clan disbanding
    announce_chan = app.state.sessions.channels["#announce"]
    if announce_chan:
        msg = f"\x01ACTION disbanded {clan!r}."
        announce_chan.send(msg, sender=ctx.player, to_self=True)

    return f"{clan!r} disbanded."


@clan_commands.add(Privileges.UNRESTRICTED, aliases=["i"])
async def clan_info(ctx: Context) -> str | None:
    """Lookup information of a clan by tag."""
    if not ctx.args:
        return "Invalid syntax: !clan info <tag>"

    clan = app.state.sessions.clans.get(tag=" ".join(ctx.args).upper())
    if not clan:
        return "Could not find a clan by that tag."

    msg = [f"{clan!r} | Founded {clan.created_at:%b %d, %Y}."]

    # get members privs from sql
    clan_members = await players_repo.fetch_many(clan_id=clan.id)
    for member in sorted(clan_members, key=lambda m: m["clan_priv"], reverse=True):
        priv_str = ("Member", "Officer", "Owner")[member["clan_priv"] - 1]
        msg.append(f"[{priv_str}] {member['name']}")

    return "\n".join(msg)


@clan_commands.add(Privileges.UNRESTRICTED)
async def clan_leave(ctx: Context):
    """Leaves the clan you're in."""
    if not ctx.player.clan:
        return "You're not in a clan."
    elif ctx.player.clan_priv == ClanPrivileges.Owner:
        return "You must transfer your clan's ownership before leaving it. Alternatively, you can use !clan disband."

    await ctx.player.clan.remove_member(ctx.player)
    return f"You have successfully left {ctx.player.clan!r}."


# TODO: !clan inv, !clan join, !clan leave


@clan_commands.add(Privileges.UNRESTRICTED, aliases=["l"])
async def clan_list(ctx: Context) -> str | None:
    """List all existing clans' information."""
    if ctx.args:
        if len(ctx.args) != 1 or not ctx.args[0].isdecimal():
            return "Invalid syntax: !clan list (page)"
        else:
            offset = 25 * int(ctx.args[0])
    else:
        offset = 0

    total_clans = len(app.state.sessions.clans)
    if offset >= total_clans:
        return "No clans found."

    msg = [f"bancho.py clans listing ({total_clans} total)."]

    for idx, clan in enumerate(app.state.sessions.clans, offset):
        msg.append(f"{idx + 1}. {clan!r}")

    return "\n".join(msg)


class CommandResponse(TypedDict):
    resp: str | None
    hidden: bool


async def process_commands(
    player: Player,
    target: Channel | Player,
    msg: str,
) -> CommandResponse | None:
    # response is either a CommandResponse if we hit a command,
    # or simply False if we don't have any command hits.
    start_time = clock_ns()

    prefix_len = len(app.settings.COMMAND_PREFIX)
    trigger, *args = msg[prefix_len:].strip().split(" ")

    # case-insensitive triggers
    trigger = trigger.lower()

    # check if any command sets match.
    for cmd_set in command_sets:
        if trigger == cmd_set.trigger:
            if not args:
                args = ["help"]

            trigger, *args = args  # get subcommand

            # case-insensitive triggers
            trigger = trigger.lower()

            commands = cmd_set.commands
            break
    else:
        # no set commands matched, check normal commands.
        commands = regular_commands

    for cmd in commands:
        if trigger in cmd.triggers and player.priv & cmd.priv == cmd.priv:
            # found matching trigger with sufficient privs
            try:
                res = await cmd.callback(
                    Context(
                        player=player,
                        trigger=trigger,
                        args=args,
                        recipient=target,
                    ),
                )
            except Exception:
                # print exception info to the console,
                # but do not break the player's session.
                traceback.print_exc()

                res = "An exception occurred when running the command."

            if res is not None:
                # we have a message to return, include elapsed time
                elapsed = app.logging.magnitude_fmt_time(clock_ns() - start_time)
                return {"resp": f"{res} | Elapsed: {elapsed}", "hidden": cmd.hidden}
            else:
                # no message to return
                return {"resp": None, "hidden": False}

    return None<|MERGE_RESOLUTION|>--- conflicted
+++ resolved
@@ -423,63 +423,6 @@
 
 # TODO: !compare (compare to previous !last/!top post's map)
 
-
-<<<<<<< HEAD
-=======
-class ParsingError(str):
-    ...
-
-
-def parse__with__command_args(
-    mode: int,
-    args: Sequence[str],
-) -> Mapping[str, Any] | ParsingError:
-    """Parse arguments for the !with command."""
-
-    # tried to balance complexity vs correctness for this function
-    # TODO: it can surely be cleaned up further - need to rethink it?
-
-    if not args or len(args) > 4:
-        return ParsingError("Invalid syntax: !with <acc/nmiss/combo/mods ...>")
-
-    # !with 95% 1m 429x hddt
-    acc = mods = combo = nmiss = None
-
-    # parse acc, misses, combo and mods from arguments.
-    # tried to balance complexity vs correctness here
-    for arg in (str.lower(arg) for arg in args):
-        # mandatory suffix, combo & nmiss
-        if combo is None and arg.endswith("x") and arg[:-1].isdecimal():
-            combo = int(arg[:-1])
-            # if combo > bmap.max_combo:
-            #    return "Invalid combo."
-        elif nmiss is None and arg.endswith("m") and arg[:-1].isdecimal():
-            nmiss = int(arg[:-1])
-            # TODO: store nobjects?
-            # if nmiss > bmap.combo:
-            #    return "Invalid misscount."
-        else:
-            # optional prefix/suffix, mods & accuracy
-            arg_stripped = arg.removeprefix("+").removesuffix("%")
-            if mods is None and arg_stripped.isalpha() and len(arg_stripped) % 2 == 0:
-                mods = Mods.from_modstr(arg_stripped)
-                mods = mods.filter_invalid_combos(mode)
-            elif acc is None and arg_stripped.replace(".", "", 1).isdecimal():
-                acc = float(arg_stripped)
-                if not 0 <= acc <= 100:
-                    return ParsingError("Invalid accuracy.")
-            else:
-                return ParsingError(f"Unknown argument: {arg}")
-
-    return {
-        "acc": acc,
-        "mods": mods,
-        "combo": combo,
-        "nmiss": nmiss,
-    }
-
-
->>>>>>> c426e50f
 @command(Privileges.UNRESTRICTED, aliases=["w"], hidden=True)
 async def _with(ctx: Context) -> str | None:
     """Specify custom accuracy & mod combinations with `/np`."""
@@ -535,17 +478,11 @@
         scores=[score_args],  # calculate one score
     )
 
-<<<<<<< HEAD
-    return "{performance:.2f}pp ({star_rating:.2f}*)".format(
-        **result[0]
-    )  # (first score result)
-=======
     return "{msg}: {pp:.2f}pp ({stars:.2f}*)".format(
         msg=" ".join(msg_fields),
         pp=result[0]["performance"]["pp"],
         stars=result[0]["difficulty"]["stars"],  # (first score result)
     )
->>>>>>> c426e50f
 
 
 @command(Privileges.UNRESTRICTED, aliases=["req"])

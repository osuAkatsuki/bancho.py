from __future__ import annotations

import importlib.metadata
import os
import pprint
import random
import secrets
import signal
import time
import traceback
import uuid
from collections import Counter
from collections.abc import Awaitable
from collections.abc import Callable
from collections.abc import Mapping
from collections.abc import Sequence
from dataclasses import dataclass
from datetime import datetime
from functools import wraps
from pathlib import Path
from time import perf_counter_ns as clock_ns
from typing import Any
from typing import NamedTuple
from typing import NoReturn
from typing import Optional
from typing import TYPE_CHECKING
from typing import TypedDict
from urllib.parse import urlparse

import psutil
import timeago
from pytimeparse.timeparse import timeparse

import app.logging
import app.packets
import app.settings
import app.state
import app.usecases.performance
import app.utils
from app.constants import regexes
from app.constants.gamemodes import GAMEMODE_REPR_LIST
from app.constants.mods import Mods
from app.constants.mods import SPEED_CHANGING_MODS
from app.constants.privileges import ClanPrivileges
from app.constants.privileges import Privileges
from app.objects.beatmap import Beatmap
from app.objects.beatmap import ensure_local_osu_file
from app.objects.beatmap import RankedStatus
from app.objects.clan import Clan
from app.objects.match import MapPool
from app.objects.match import Match
from app.objects.match import MatchTeams
from app.objects.match import MatchTeamTypes
from app.objects.match import MatchWinConditions
from app.objects.match import SlotStatus
from app.objects.player import Player
from app.objects.score import SubmissionStatus
from app.repositories import clans as clans_repo
from app.repositories import maps as maps_repo
from app.repositories import players as players_repo
from app.usecases.performance import ScoreParams
from app.utils import seconds_readable

if TYPE_CHECKING:
    from app.objects.channel import Channel


BEATMAPS_PATH = Path.cwd() / ".data/osu"


@dataclass
class Context:
    player: Player
    trigger: str
    args: Sequence[str]

    recipient: Channel | Player


Callback = Callable[[Context], Awaitable[Optional[str]]]


class Command(NamedTuple):
    triggers: list[str]
    callback: Callback
    priv: Privileges
    hidden: bool
    doc: str | None


class CommandSet:
    def __init__(self, trigger: str, doc: str) -> None:
        self.trigger = trigger
        self.doc = doc

        self.commands: list[Command] = []

    def add(
        self,
        priv: Privileges,
        aliases: list[str] = [],
        hidden: bool = False,
    ) -> Callable[[Callback], Callback]:
        def wrapper(f: Callback) -> Callback:
            self.commands.append(
                Command(
                    # NOTE: this method assumes that functions without any
                    # triggers will be named like '{self.trigger}_{trigger}'.
                    triggers=(
                        [f.__name__.removeprefix(f"{self.trigger}_").strip()] + aliases
                    ),
                    callback=f,
                    priv=priv,
                    hidden=hidden,
                    doc=f.__doc__,
                ),
            )

            return f

        return wrapper


# TODO: refactor help commands into some base ver
#       since they're all the same anyway lol.

mp_commands = CommandSet("mp", "Multiplayer commands.")
pool_commands = CommandSet("pool", "Mappool commands.")
clan_commands = CommandSet("clan", "Clan commands.")

regular_commands = []
command_sets = [
    mp_commands,
    pool_commands,
    clan_commands,
]


def command(
    priv: Privileges,
    aliases: list[str] = [],
    hidden: bool = False,
) -> Callable[[Callback], Callback]:
    def wrapper(f: Callback) -> Callback:
        regular_commands.append(
            Command(
                callback=f,
                priv=priv,
                hidden=hidden,
                triggers=[f.__name__.strip("_")] + aliases,
                doc=f.__doc__,
            ),
        )

        return f

    return wrapper


""" User commands
# The commands below are not considered dangerous,
# and are granted to any unbanned players.
"""


@command(Privileges.UNRESTRICTED, aliases=["", "h"], hidden=True)
async def _help(ctx: Context) -> str | None:
    """Show all documented commands the player can access."""
    prefix = app.settings.COMMAND_PREFIX
    l = ["Individual commands", "-----------"]

    for cmd in regular_commands:
        if not cmd.doc or ctx.player.priv & cmd.priv != cmd.priv:
            # no doc, or insufficient permissions.
            continue

        l.append(f"{prefix}{cmd.triggers[0]}: {cmd.doc}")

    l.append("")  # newline
    l.extend(["Command sets", "-----------"])

    for cmd_set in command_sets:
        l.append(f"{prefix}{cmd_set.trigger}: {cmd_set.doc}")

    return "\n".join(l)


@command(Privileges.UNRESTRICTED)
async def roll(ctx: Context) -> str | None:
    """Roll an n-sided die where n is the number you write (100 default)."""
    if ctx.args and ctx.args[0].isdecimal():
        max_roll = min(int(ctx.args[0]), 0x7FFF)
    else:
        max_roll = 100

    if max_roll == 0:
        return "Roll what?"

    points = random.randrange(0, max_roll)
    return f"{ctx.player.name} rolls {points} points!"


@command(Privileges.UNRESTRICTED, hidden=True)
async def block(ctx: Context) -> str | None:
    """Block another user from communicating with you."""
    target = await app.state.sessions.players.from_cache_or_sql(name=" ".join(ctx.args))

    if not target:
        return "User not found."

    if target is app.state.sessions.bot or target is ctx.player:
        return "What?"

    if target.id in ctx.player.blocks:
        return f"{target.name} already blocked!"

    if target.id in ctx.player.friends:
        ctx.player.friends.remove(target.id)

    await ctx.player.add_block(target)
    return f"Added {target.name} to blocked users."


@command(Privileges.UNRESTRICTED, hidden=True)
async def unblock(ctx: Context) -> str | None:
    """Unblock another user from communicating with you."""
    target = await app.state.sessions.players.from_cache_or_sql(name=" ".join(ctx.args))

    if not target:
        return "User not found."

    if target is app.state.sessions.bot or target is ctx.player:
        return "What?"

    if target.id not in ctx.player.blocks:
        return f"{target.name} not blocked!"

    await ctx.player.remove_block(target)
    return f"Removed {target.name} from blocked users."


@command(Privileges.UNRESTRICTED)
async def reconnect(ctx: Context) -> str | None:
    """Disconnect and reconnect a given player (or self) to the server."""
    if ctx.args:
        # !reconnect <player>
        if not ctx.player.priv & Privileges.ADMINISTRATOR:
            return None  # requires admin

        target = app.state.sessions.players.get(name=" ".join(ctx.args))
        if not target:
            return "Player not found"
    else:
        # !reconnect
        target = ctx.player

    target.logout()

    return None


@command(Privileges.SUPPORTER)
async def changename(ctx: Context) -> str | None:
    """Change your username."""
    name = " ".join(ctx.args).strip()

    if not regexes.USERNAME.match(name):
        return "Must be 2-15 characters in length."

    if "_" in name and " " in name:
        return 'May contain "_" and " ", but not both.'

    if name in app.settings.DISALLOWED_NAMES:
        return "Disallowed username; pick another."

    if await players_repo.fetch_one(name=name):
        return "Username already taken by another player."

    # all checks passed, update their name
    await players_repo.update(ctx.player.id, name=name)

    ctx.player.enqueue(
        app.packets.notification(f"Your username has been changed to {name}!"),
    )
    ctx.player.logout()

    return None


@command(Privileges.UNRESTRICTED, aliases=["bloodcat", "beatconnect", "chimu", "q"])
async def maplink(ctx: Context) -> str | None:
    """Return a download link to the user's current map (situation dependant)."""
    bmap = None

    # priority: multiplayer -> spectator -> last np
    match = ctx.player.match
    spectating = ctx.player.spectating

    if match and match.map_id:
        bmap = await Beatmap.from_md5(match.map_md5)
    elif spectating and spectating.status.map_id:
        bmap = await Beatmap.from_md5(spectating.status.map_md5)
    elif ctx.player.last_np is not None and time.time() < ctx.player.last_np["timeout"]:
        bmap = ctx.player.last_np["bmap"]

    if bmap is None:
        return "No map found!"

    # gatari.pw & nerina.pw are pretty much the only
    # reliable mirrors I know of? perhaps beatconnect
    return f"[https://osu.gatari.pw/d/{bmap.set_id} {bmap.full_name}]"


@command(Privileges.UNRESTRICTED, aliases=["last", "r"])
async def recent(ctx: Context) -> str | None:
    """Show information about a player's most recent score."""
    if ctx.args:
        target = app.state.sessions.players.get(name=" ".join(ctx.args))
        if not target:
            return "Player not found."
    else:
        target = ctx.player

    score = target.recent_score
    if not score:
        return "No scores found (only saves per play session)."

    if score.bmap is None:
        return "We don't have a beatmap on file for your recent score."

    l = [f"[{score.mode!r}] {score.bmap.embed}", f"{score.acc:.2f}%"]

    if score.mods:
        l.insert(1, f"+{score.mods!r}")

    l = [" ".join(l)]

    if score.passed:
        rank = score.rank if score.status == SubmissionStatus.BEST else "NA"
        l.append(f"PASS {{{score.pp:.2f}pp #{rank}}}")
    else:
        # XXX: prior to v3.2.0, bancho.py didn't parse total_length from
        # the osu!api, and thus this can do some zerodivision moments.
        # this can probably be removed in the future, or better yet
        # replaced with a better system to fix the maps.
        if score.bmap.total_length != 0:
            completion = score.time_elapsed / (score.bmap.total_length * 1000)
            l.append(f"FAIL {{{completion * 100:.2f}% complete}})")
        else:
            l.append("FAIL")

    return " | ".join(l)


TOP_SCORE_FMTSTR = (
    "{idx}. ({pp:.2f}pp) [https://osu.{domain}/beatmapsets/{map_set_id}/{map_id} "
    "{artist} - {title} [{version}]]"
)


@command(Privileges.UNRESTRICTED, hidden=True)
async def top(ctx: Context) -> str | None:
    """Show information about a player's top 10 scores."""
    # !top <mode> (player)
    args_len = len(ctx.args)
    if args_len not in (1, 2):
        return "Invalid syntax: !top <mode> (player)"

    if ctx.args[0] not in GAMEMODE_REPR_LIST:
        return f'Valid gamemodes: {", ".join(GAMEMODE_REPR_LIST)}.'

    if ctx.args[0] in (
        "rx!mania",
        "ap!taiko",
        "ap!catch",
        "ap!mania",
    ):
        return "Impossible gamemode combination."

    if args_len == 2:
        if not regexes.USERNAME.match(ctx.args[1]):
            return "Invalid username."

        # specific player provided
        player = app.state.sessions.players.get(name=ctx.args[1])
        if not player:
            return "Player not found."
    else:
        # no player provided, use self
        player = ctx.player

    # !top rx!std
    mode = GAMEMODE_REPR_LIST.index(ctx.args[0])

    scores = [
        dict(s._mapping)
        for s in await app.state.services.database.fetch_all(
            "SELECT s.pp, b.artist, b.title, b.version, b.set_id map_set_id, b.id map_id "
            "FROM scores s "
            "LEFT JOIN maps b ON b.md5 = s.map_md5 "
            "WHERE s.userid = :user_id "
            "AND s.mode = :mode "
            "AND s.status = 2 "
            "AND b.status in (2, 3) "
            "ORDER BY s.pp DESC LIMIT 10",
            {"user_id": player.id, "mode": mode},
        )
    ]

    if not scores:
        return "No scores"

    return "\n".join(
        [f"Top 10 scores for {player.embed} ({ctx.args[0]})."]
        + [
            TOP_SCORE_FMTSTR.format(idx=idx + 1, domain=app.settings.DOMAIN, **s)
            for idx, s in enumerate(scores)
        ],
    )


# TODO: !compare (compare to previous !last/!top post's map)


class ParsingError(str):
    ...


def parse__with__command_args(
    mode: int,
    args: Sequence[str],
) -> Mapping[str, Any] | ParsingError:
    """Parse arguments for the !with command."""

    # tried to balance complexity vs correctness for this function
    # TODO: it can surely be cleaned up further - need to rethink it?

    if not args or len(args) > 4:
        return ParsingError("Invalid syntax: !with <acc/nmiss/combo/mods ...>")

    # !with 95% 1m 429x hddt
    acc = mods = combo = nmiss = None

    # parse acc, misses, combo and mods from arguments.
    # tried to balance complexity vs correctness here
    for arg in (str.lower(arg) for arg in args):
        # mandatory suffix, combo & nmiss
        if combo is None and arg.endswith("x") and arg[:-1].isdecimal():
            combo = int(arg[:-1])
            # if combo > bmap.max_combo:
            #    return "Invalid combo."
        elif nmiss is None and arg.endswith("m") and arg[:-1].isdecimal():
            nmiss = int(arg[:-1])
            # TODO: store nobjects?
            # if nmiss > bmap.combo:
            #    return "Invalid misscount."
        else:
            # optional prefix/suffix, mods & accuracy
            arg_stripped = arg.removeprefix("+").removesuffix("%")
            if mods is None and arg_stripped.isalpha() and len(arg_stripped) % 2 == 0:
                mods = Mods.from_modstr(arg_stripped)
                mods = mods.filter_invalid_combos(mode)
            elif acc is None and arg_stripped.replace(".", "", 1).isdecimal():
                acc = float(arg_stripped)
                if not 0 <= acc <= 100:
                    return ParsingError("Invalid accuracy.")
            else:
                return ParsingError(f"Unknown argument: {arg}")

    return {
        "acc": acc,
        "mods": mods,
        "combo": combo,
        "nmiss": nmiss,
    }


@command(Privileges.UNRESTRICTED, aliases=["w"], hidden=True)
async def _with(ctx: Context) -> str | None:
    """Specify custom accuracy & mod combinations with `/np`."""
    if ctx.recipient is not app.state.sessions.bot:
        return "This command can only be used in DM with bot."

    if ctx.player.last_np is None or time.time() >= ctx.player.last_np["timeout"]:
        return "Please /np a map first!"

    bmap: Beatmap = ctx.player.last_np["bmap"]

    osu_file_path = BEATMAPS_PATH / f"{bmap.id}.osu"
    if not await ensure_local_osu_file(osu_file_path, bmap.id, bmap.md5):
        return "Mapfile could not be found; this incident has been reported."

    mode_vn = ctx.player.last_np["mode_vn"]

    command_args = parse__with__command_args(mode_vn, ctx.args)
    if isinstance(command_args, ParsingError):
        return str(command_args)

    msg_fields = []

    score_args = ScoreParams(mode=mode_vn)

    mods = command_args["mods"]
    if mods is not None:
        score_args.mods = mods
        msg_fields.append(f"{mods!r}")

    nmiss = command_args["nmiss"]
    if nmiss:
        score_args.nmiss = nmiss
        msg_fields.append(f"{nmiss}m")

    combo = command_args["combo"]
    if combo is not None:
        score_args.combo = combo
        msg_fields.append(f"{combo}x")

    acc = command_args["acc"]
    if acc is not None:
        score_args.acc = acc
        msg_fields.append(f"{acc:.2f}%")

    result = app.usecases.performance.calculate_performances(
        osu_file_path=str(osu_file_path),
        scores=[score_args],  # calculate one score
    )

    return "{msg}: {pp:.2f}pp ({stars:.2f}*)".format(
        msg=" ".join(msg_fields),
        pp=result[0]["performance"]["pp"],
        stars=result[0]["difficulty"]["stars"],  # (first score result)
    )


@command(Privileges.UNRESTRICTED, aliases=["req"])
async def request(ctx: Context) -> str | None:
    """Request a beatmap for nomination."""
    if ctx.args:
        return "Invalid syntax: !request"

    if ctx.player.last_np is None or time.time() >= ctx.player.last_np["timeout"]:
        return "Please /np a map first!"

    bmap = ctx.player.last_np["bmap"]

    if bmap.status != RankedStatus.Pending:
        return "Only pending maps may be requested for status change."

    await app.state.services.database.execute(
        "INSERT INTO map_requests "
        "(map_id, player_id, datetime, active) "
        "VALUES (:map_id, :user_id, NOW(), 1)",
        {"map_id": bmap.id, "user_id": ctx.player.id},
    )

    return "Request submitted."


@command(Privileges.UNRESTRICTED)
async def apikey(ctx: Context) -> str | None:
    """Generate a new api key & assign it to the player."""
    if ctx.recipient is not app.state.sessions.bot:
        return f"Command only available in DMs with {app.state.sessions.bot.name}."

    # remove old token
    if ctx.player.api_key:
        app.state.sessions.api_keys.pop(ctx.player.api_key)

    # generate new token
    ctx.player.api_key = str(uuid.uuid4())

    await players_repo.update(ctx.player.id, api_key=ctx.player.api_key)
    app.state.sessions.api_keys[ctx.player.api_key] = ctx.player.id

    return f"API key generated. Copy your api key from (this url)[http://{ctx.player.api_key}]."


""" Nominator commands
# The commands below allow users to
# manage  the server's state of beatmaps.
"""


@command(Privileges.NOMINATOR, aliases=["reqs"], hidden=True)
async def requests(ctx: Context) -> str | None:
    """Check the nomination request queue."""
    if ctx.args:
        return "Invalid syntax: !requests"

    rows = await app.state.services.database.fetch_all(
        "SELECT map_id, player_id, datetime FROM map_requests WHERE active = 1",
    )

    if not rows:
        return "The queue is clean! (0 map request(s))"

    l = [f"Total requests: {len(rows)}"]

    for map_id, player_id, dt in rows:
        # find player & map for each row, and add to output.
        player = await app.state.sessions.players.from_cache_or_sql(id=player_id)
        if not player:
            l.append(f"Failed to find requesting player ({player_id})?")
            continue

        bmap = await Beatmap.from_bid(map_id)
        if not bmap:
            l.append(f"Failed to find requested map ({map_id})?")
            continue

        l.append(f"[{player.embed} @ {dt:%b %d %I:%M%p}] {bmap.embed}.")

    return "\n".join(l)


_status_str_to_int_map = {"unrank": 0, "rank": 2, "love": 5}


def status_to_id(s: str) -> int:
    return _status_str_to_int_map[s]


@command(Privileges.NOMINATOR)
async def _map(ctx: Context) -> str | None:
    """Changes the ranked status of the most recently /np'ed map."""
    if (
        len(ctx.args) != 2
        or ctx.args[0] not in ("rank", "unrank", "love")
        or ctx.args[1] not in ("set", "map")
    ):
        return "Invalid syntax: !map <rank/unrank/love> <map/set>"

    if ctx.player.last_np is None or time.time() >= ctx.player.last_np["timeout"]:
        return "Please /np a map first!"

    bmap = ctx.player.last_np["bmap"]
    new_status = RankedStatus(status_to_id(ctx.args[0]))

    if ctx.args[1] == "map":
        if bmap.status == new_status:
            return f"{bmap.embed} is already {new_status!s}!"
    else:  # ctx.args[1] == "set"
        if all(map.status == new_status for map in bmap.set.maps):
            return f"All maps from the set are already {new_status!s}!"

    # update sql & cache based on scope
    # XXX: not sure if getting md5s from sql
    # for updating cache would be faster?
    # surely this will not scale as well...

    async with app.state.services.database.connection() as db_conn:
        if ctx.args[1] == "set":
            # update whole set
            await db_conn.execute(
                "UPDATE maps SET status = :status, frozen = 1 WHERE set_id = :set_id",
                {"status": new_status, "set_id": bmap.set_id},
            )

            # select all map ids for clearing map requests.
            map_ids = [
                row["id"]
                for row in await maps_repo.fetch_many(
                    set_id=bmap.set_id,
                )
            ]

            for bmap in app.state.cache.beatmapset[bmap.set_id].maps:
                bmap.status = new_status

        else:
            # update only map
            await maps_repo.update(bmap.id, status=new_status, frozen=True)

            map_ids = [bmap.id]

            if bmap.md5 in app.state.cache.beatmap:
                app.state.cache.beatmap[bmap.md5].status = new_status

        # deactivate rank requests for all ids
        await db_conn.execute(
            "UPDATE map_requests SET active = 0 WHERE map_id IN :map_ids",
            {"map_ids": map_ids},
        )

    return f"{bmap.embed} updated to {new_status!s}."


""" Mod commands
# The commands below are somewhat dangerous,
# and are generally for managing players.
"""

ACTION_STRINGS = {
    "restrict": "Restricted for",
    "unrestrict": "Unrestricted for",
    "silence": "Silenced for",
    "unsilence": "Unsilenced for",
    "note": "Note added:",
}


@command(Privileges.MODERATOR, hidden=True)
async def notes(ctx: Context) -> str | None:
    """Retrieve the logs of a specified player by name."""
    if len(ctx.args) != 2 or not ctx.args[1].isdecimal():
        return "Invalid syntax: !notes <name> <days_back>"

    target = await app.state.sessions.players.from_cache_or_sql(name=ctx.args[0])
    if not target:
        return f'"{ctx.args[0]}" not found.'

    days = int(ctx.args[1])

    if days > 365:
        return "Please contact a developer to fetch >365 day old information."
    elif days <= 0:
        return "Invalid syntax: !notes <name> <days_back>"

    res = await app.state.services.database.fetch_all(
        "SELECT `action`, `msg`, `time`, `from` "
        "FROM `logs` WHERE `to` = :to "
        "AND UNIX_TIMESTAMP(`time`) >= UNIX_TIMESTAMP(NOW()) - :seconds "
        "ORDER BY `time` ASC",
        {"to": target.id, "seconds": days * 86400},
    )

    if not res:
        return f"No notes found on {target} in the past {days} days."

    notes = []
    for row in res:
        logger = await app.state.sessions.players.from_cache_or_sql(id=row["from"])
        if not logger:
            continue

        action_str = ACTION_STRINGS.get(row["action"], "Unknown action:")
        time_str = row["time"]
        note = row["msg"]

        notes.append(f"[{time_str}] {action_str} {note} by {logger.name}")

    return "\n".join(notes)


@command(Privileges.MODERATOR, hidden=True)
async def addnote(ctx: Context) -> str | None:
    """Add a note to a specified player by name."""
    if len(ctx.args) < 2:
        return "Invalid syntax: !addnote <name> <note ...>"

    target = await app.state.sessions.players.from_cache_or_sql(name=ctx.args[0])
    if not target:
        return f'"{ctx.args[0]}" not found.'

    await app.state.services.database.execute(
        "INSERT INTO logs "
        "(`from`, `to`, `action`, `msg`, `time`) "
        "VALUES (:from, :to, :action, :msg, NOW())",
        {
            "from": ctx.player.id,
            "to": target.id,
            "action": "note",
            "msg": " ".join(ctx.args[1:]),
        },
    )

    return f"Added note to {target}."


# some shorthands that can be used as
# reasons in many moderative commands.
SHORTHAND_REASONS = {
    "aa": "having their appeal accepted",
    "cc": "using a modified osu! client",
    "3p": "using 3rd party programs",
    "rx": "using 3rd party programs (relax)",
    "tw": "using 3rd party programs (timewarp)",
    "au": "using 3rd party programs (auto play)",
}


@command(Privileges.MODERATOR, hidden=True)
async def silence(ctx: Context) -> str | None:
    """Silence a specified player with a specified duration & reason."""
    if len(ctx.args) < 3:
        return "Invalid syntax: !silence <name> <duration> <reason>"

    target = await app.state.sessions.players.from_cache_or_sql(name=ctx.args[0])
    if not target:
        return f'"{ctx.args[0]}" not found.'

    if target.priv & Privileges.STAFF and not ctx.player.priv & Privileges.DEVELOPER:
        return "Only developers can manage staff members."

    duration = timeparse(ctx.args[1])
    if not duration:
        return "Invalid timespan."

    reason = " ".join(ctx.args[2:])

    if reason in SHORTHAND_REASONS:
        reason = SHORTHAND_REASONS[reason]

    await target.silence(ctx.player, duration, reason)
    return f"{target} was silenced."


@command(Privileges.MODERATOR, hidden=True)
async def unsilence(ctx: Context) -> str | None:
    """Unsilence a specified player."""
    if len(ctx.args) < 2:
        return "Invalid syntax: !unsilence <name> <reason>"

    target = await app.state.sessions.players.from_cache_or_sql(name=ctx.args[0])
    if not target:
        return f'"{ctx.args[0]}" not found.'

    if not target.silenced:
        return f"{target} is not silenced."

    if target.priv & Privileges.STAFF and not ctx.player.priv & Privileges.DEVELOPER:
        return "Only developers can manage staff members."

    reason = " ".join(ctx.args[1:])

    await target.unsilence(ctx.player, reason)
    return f"{target} was unsilenced."


""" Admin commands
# The commands below are relatively dangerous,
# and are generally for managing players.
"""


@command(Privileges.ADMINISTRATOR, aliases=["u"], hidden=True)
async def user(ctx: Context) -> str | None:
    """Return general information about a given user."""
    if not ctx.args:
        # no username specified, use ctx.player
        player = ctx.player
    else:
        # username given, fetch the player
        maybe_player = await app.state.sessions.players.from_cache_or_sql(
            name=" ".join(ctx.args),
        )

        if maybe_player is None:
            return "Player not found."

        player = maybe_player

    priv_list = [
        priv.name
        for priv in Privileges
        if player.priv & priv and bin(priv).count("1") == 1
    ][::-1]
    if player.last_np is not None and time.time() < player.last_np["timeout"]:
        last_np = player.last_np["bmap"].embed
    else:
        last_np = None

    if player.is_online and player.client_details is not None:
        osu_version = player.client_details.osu_version.date.isoformat()
    else:
        osu_version = "Unknown"

    donator_info = (
        f"True (ends {timeago.format(player.donor_end)})"
        if player.priv & Privileges.DONATOR != 0
        else "False"
    )

    return "\n".join(
        (
            f'[{"Bot" if player.bot_client else "Player"}] {player.full_name} ({player.id})',
            f"Privileges: {priv_list}",
            f"Donator: {donator_info}",
            f"Channels: {[c._name for c in player.channels]}",
            f"Logged in: {timeago.format(player.login_time)}",
            f"Last server interaction: {timeago.format(player.last_recv_time)}",
            f"osu! build: {osu_version} | Tourney: {player.tourney_client}",
            f"Silenced: {player.silenced} | Spectating: {player.spectating}",
            f"Last /np: {last_np}",
            f"Recent score: {player.recent_score}",
            f"Match: {player.match}",
            f"Spectators: {player.spectators}",
        ),
    )


@command(Privileges.ADMINISTRATOR, hidden=True)
async def restrict(ctx: Context) -> str | None:
    """Restrict a specified player's account, with a reason."""
    if len(ctx.args) < 2:
        return "Invalid syntax: !restrict <name> <reason>"

    # find any user matching (including offline).
    target = await app.state.sessions.players.from_cache_or_sql(name=ctx.args[0])
    if not target:
        return f'"{ctx.args[0]}" not found.'

    if target.priv & Privileges.STAFF and not ctx.player.priv & Privileges.DEVELOPER:
        return "Only developers can manage staff members."

    if target.restricted:
        return f"{target} is already restricted!"

    reason = " ".join(ctx.args[1:])

    if reason in SHORTHAND_REASONS:
        reason = SHORTHAND_REASONS[reason]

    await target.restrict(admin=ctx.player, reason=reason)

    # refresh their client state
    if target.is_online:
        target.logout()

    return f"{target} was restricted."


@command(Privileges.ADMINISTRATOR, hidden=True)
async def unrestrict(ctx: Context) -> str | None:
    """Unrestrict a specified player's account, with a reason."""
    if len(ctx.args) < 2:
        return "Invalid syntax: !unrestrict <name> <reason>"

    # find any user matching (including offline).
    target = await app.state.sessions.players.from_cache_or_sql(name=ctx.args[0])
    if not target:
        return f'"{ctx.args[0]}" not found.'

    if target.priv & Privileges.STAFF and not ctx.player.priv & Privileges.DEVELOPER:
        return "Only developers can manage staff members."

    if not target.restricted:
        return f"{target} is not restricted!"

    reason = " ".join(ctx.args[1:])

    if reason in SHORTHAND_REASONS:
        reason = SHORTHAND_REASONS[reason]

    await target.unrestrict(ctx.player, reason)

    # refresh their client state
    if target.is_online:
        target.logout()

    return f"{target} was unrestricted."


@command(Privileges.ADMINISTRATOR, hidden=True)
async def alert(ctx: Context) -> str | None:
    """Send a notification to all players."""
    if len(ctx.args) < 1:
        return "Invalid syntax: !alert <msg>"

    notif_txt = " ".join(ctx.args)

    app.state.sessions.players.enqueue(app.packets.notification(notif_txt))
    return "Alert sent."


@command(Privileges.ADMINISTRATOR, aliases=["alertu"], hidden=True)
async def alertuser(ctx: Context) -> str | None:
    """Send a notification to a specified player by name."""
    if len(ctx.args) < 2:
        return "Invalid syntax: !alertu <name> <msg>"

    target = app.state.sessions.players.get(name=ctx.args[0])
    if not target:
        return "Could not find a user by that name."

    notif_txt = " ".join(ctx.args[1:])

    target.enqueue(app.packets.notification(notif_txt))
    return "Alert sent."


# NOTE: this is pretty useless since it doesn't switch anything other
# than the c[e4].ppy.sh domains; it exists on bancho as a tournament
# server switch mechanism, perhaps we could leverage this in the future.
@command(Privileges.ADMINISTRATOR, hidden=True)
async def switchserv(ctx: Context) -> str | None:
    """Switch your client's internal endpoints to a specified IP address."""
    if len(ctx.args) != 1:
        return "Invalid syntax: !switch <endpoint>"

    new_bancho_ip = ctx.args[0]

    ctx.player.enqueue(app.packets.switch_tournament_server(new_bancho_ip))
    return "Have a nice journey.."


@command(Privileges.ADMINISTRATOR, aliases=["restart"])
async def shutdown(ctx: Context) -> str | None | NoReturn:
    """Gracefully shutdown the server."""
    if ctx.trigger == "restart":
        _signal = signal.SIGUSR1
    else:
        _signal = signal.SIGTERM

    if ctx.args:  # shutdown after a delay
        delay = timeparse(ctx.args[0])
        if not delay:
            return "Invalid timespan."

        if delay < 15:
            return "Minimum delay is 15 seconds."

        if len(ctx.args) > 1:
            # alert all online players of the reboot.
            alert_msg = (
                f"The server will {ctx.trigger} in {ctx.args[0]}.\n\n"
                f'Reason: {" ".join(ctx.args[1:])}'
            )

            app.state.sessions.players.enqueue(app.packets.notification(alert_msg))

        app.state.loop.call_later(delay, os.kill, os.getpid(), _signal)
        return f"Enqueued {ctx.trigger}."
    else:  # shutdown immediately
        os.kill(os.getpid(), _signal)
        return "Process killed"


""" Developer commands
# The commands below are either dangerous or
# simply not useful for any other roles.
"""


@command(Privileges.DEVELOPER)
async def stealth(ctx: Context) -> str | None:
    """Toggle the developer's stealth, allowing them to be hidden."""
    # NOTE: this command is a large work in progress and currently
    # half works; eventually it will be moved to the Admin level.
    ctx.player.stealth = not ctx.player.stealth

    return f'Stealth {"enabled" if ctx.player.stealth else "disabled"}.'


@command(Privileges.DEVELOPER)
async def recalc(ctx: Context) -> str | None:
    """Recalculate pp for a given map, or all maps."""
    return (
        "Please use tools/recalc.py instead.\n"
        "If you need any support, join our Discord @ https://discord.gg/ShEQgUx."
    )


@command(Privileges.DEVELOPER, hidden=True)
async def debug(ctx: Context) -> str | None:
    """Toggle the console's debug setting."""
    app.settings.DEBUG = not app.settings.DEBUG
    return f"Toggled {'on' if app.settings.DEBUG else 'off'}."


# NOTE: these commands will likely be removed
#       with the addition of a good frontend.
str_priv_dict = {
    "normal": Privileges.UNRESTRICTED,
    "verified": Privileges.VERIFIED,
    "whitelisted": Privileges.WHITELISTED,
    "supporter": Privileges.SUPPORTER,
    "premium": Privileges.PREMIUM,
    "alumni": Privileges.ALUMNI,
    "tournament": Privileges.TOURNEY_MANAGER,
    "nominator": Privileges.NOMINATOR,
    "mod": Privileges.MODERATOR,
    "admin": Privileges.ADMINISTRATOR,
    "developer": Privileges.DEVELOPER,
}


@command(Privileges.DEVELOPER, hidden=True)
async def addpriv(ctx: Context) -> str | None:
    """Set privileges for a specified player (by name)."""
    if len(ctx.args) < 2:
        return "Invalid syntax: !addpriv <name> <role1 role2 role3 ...>"

    bits = Privileges(0)

    for m in [m.lower() for m in ctx.args[1:]]:
        if m not in str_priv_dict:
            return f"Not found: {m}."

        bits |= str_priv_dict[m]

    target = await app.state.sessions.players.from_cache_or_sql(name=ctx.args[0])
    if not target:
        return "Could not find user."

    if bits & Privileges.DONATOR != 0:
        return "Please use the !givedonator command to assign donator privileges to players."

    await target.add_privs(bits)
    return f"Updated {target}'s privileges."


@command(Privileges.DEVELOPER, hidden=True)
async def rmpriv(ctx: Context) -> str | None:
    """Set privileges for a specified player (by name)."""
    if len(ctx.args) < 2:
        return "Invalid syntax: !rmpriv <name> <role1 role2 role3 ...>"

    bits = Privileges(0)

    for m in [m.lower() for m in ctx.args[1:]]:
        if m not in str_priv_dict:
            return f"Not found: {m}."

        bits |= str_priv_dict[m]

    target = await app.state.sessions.players.from_cache_or_sql(name=ctx.args[0])
    if not target:
        return "Could not find user."

    await target.remove_privs(bits)

    if bits & Privileges.DONATOR != 0:
        target.donor_end = 0
        await app.state.services.database.execute(
            "UPDATE users SET donor_end = 0 WHERE id = :user_id",
            {"user_id": target.id},
        )

    return f"Updated {target}'s privileges."


@command(Privileges.DEVELOPER, hidden=True)
async def givedonator(ctx: Context) -> str | None:
    """Give donator status to a specified player for a specified duration."""
    if len(ctx.args) < 2:
        return "Invalid syntax: !givedonator <name> <duration>"

    target = await app.state.sessions.players.from_cache_or_sql(name=ctx.args[0])
    if not target:
        return "Could not find user."

    timespan = timeparse(ctx.args[1])
    if not timespan:
        return "Invalid timespan."

    if target.donor_end < time.time():
        timespan += int(time.time())
    else:
        timespan += target.donor_end

    target.donor_end = timespan
    await app.state.services.database.execute(
        "UPDATE users SET donor_end = :end WHERE id = :user_id",
        {"end": timespan, "user_id": target.id},
    )

    await target.add_privs(Privileges.SUPPORTER)

    return f"Added {ctx.args[1]} of donator status to {target}."


@command(Privileges.DEVELOPER)
async def wipemap(ctx: Context) -> str | None:
    # (intentionally no docstring)
    if ctx.args:
        return "Invalid syntax: !wipemap"

    if ctx.player.last_np is None or time.time() >= ctx.player.last_np["timeout"]:
        return "Please /np a map first!"

    map_md5 = ctx.player.last_np["bmap"].md5

    # delete scores from all tables
    await app.state.services.database.execute(
        "DELETE FROM scores WHERE map_md5 = :map_md5",
        {"map_md5": map_md5},
    )

    return "Scores wiped."


@command(Privileges.DEVELOPER, hidden=True)
async def menu(ctx: Context) -> str | None:
    """Temporary command to illustrate the menu option idea."""
    ctx.player.send_current_menu()

    return None


@command(Privileges.DEVELOPER, aliases=["re"])
async def reload(ctx: Context) -> str | None:
    """Reload a python module."""
    if len(ctx.args) != 1:
        return "Invalid syntax: !reload <module>"

    parent, *children = ctx.args[0].split(".")

    try:
        mod = __import__(parent)
    except ModuleNotFoundError:
        return "Module not found."

    child = None
    try:
        for child in children:
            mod = getattr(mod, child)
    except AttributeError:
        return f"Failed at {child}."

    try:
        mod = importlib.reload(mod)
    except TypeError as exc:
        return f"{exc.args[0]}."

    return f"Reloaded {mod.__name__}"


@command(Privileges.UNRESTRICTED)
async def server(ctx: Context) -> str | None:
    """Retrieve performance data about the server."""

    build_str = f"bancho.py v{app.settings.VERSION} ({app.settings.DOMAIN})"

    # get info about this process
    proc = psutil.Process(os.getpid())
    uptime = int(time.time() - proc.create_time())

    # get info about our cpu
    with open("/proc/cpuinfo") as f:
        header = "model name\t: "
        trailer = "\n"

        model_names = Counter(
            line[len(header) : -len(trailer)]
            for line in f.readlines()
            if line.startswith("model name")
        )

    # list of all cpus installed with thread count
    cpus_info = " | ".join(f"{v}x {k}" for k, v in model_names.most_common())

    # get system-wide ram usage
    sys_ram = psutil.virtual_memory()

    # output ram usage as `{bancho_used}MB / {sys_used}MB / {sys_total}MB`
    bancho_ram = proc.memory_info()[0]
    ram_values = (bancho_ram, sys_ram.used, sys_ram.total)
    ram_info = " / ".join([f"{v // 1024 ** 2}MB" for v in ram_values])

    # current state of settings
    mirror_search_url = urlparse(app.settings.MIRROR_SEARCH_ENDPOINT).netloc
    mirror_download_url = urlparse(app.settings.MIRROR_DOWNLOAD_ENDPOINT).netloc
    using_osuapi = app.settings.OSU_API_KEY != ""
    advanced_mode = app.settings.DEVELOPER_MODE
    auto_logging = app.settings.AUTOMATICALLY_REPORT_PROBLEMS

    # package versioning info
    # divide up pkg versions, 3 displayed per line, e.g.
    # aiohttp v3.6.3 | aiomysql v0.0.21 | bcrypt v3.2.0
    # cmyui v1.7.3 | datadog v0.40.1 | geoip2 v4.1.0
    # maniera v1.0.0 | mysql-connector-python v8.0.23 | orjson v3.5.1
    # psutil v5.8.0 | py3rijndael v0.3.3 | uvloop v0.15.2
    requirements = []

    for dist in importlib.metadata.distributions():
        requirements.append(f"{dist.name} v{dist.version}")
    requirements.sort(key=lambda x: x.casefold())

    requirements_info = "\n".join(
        " | ".join(section)
        for section in (requirements[i : i + 3] for i in range(0, len(requirements), 3))
    )

    return "\n".join(
        (
            f"{build_str} | uptime: {seconds_readable(uptime)}",
            f"cpu(s): {cpus_info}",
            f"ram: {ram_info}",
            f"search mirror: {mirror_search_url} | download mirror: {mirror_download_url}",
            f"osu!api connection: {using_osuapi}",
            f"advanced mode: {advanced_mode} | auto logging: {auto_logging}",
            "",
            "requirements",
            requirements_info,
        ),
    )


if app.settings.DEVELOPER_MODE:
    """Advanced (& potentially dangerous) commands"""

    # NOTE: some of these commands are potentially dangerous, and only
    # really intended for advanced users looking for access to lower level
    # utilities. Some may give direct access to utilties that could perform
    # harmful tasks to the underlying machine, so use at your own risk.

    from sys import modules as installed_mods

    __py_namespace: dict[str, Any] = globals() | {
        mod: __import__(mod)
        for mod in (
            "asyncio",
            "dis",
            "os",
            "sys",
            "struct",
            "discord",
            "datetime",
            "time",
            "inspect",
            "math",
            "importlib",
        )
        if mod in installed_mods
    }

    @command(Privileges.DEVELOPER)
    async def py(ctx: Context) -> str | None:
        """Allow for (async) access to the python interpreter."""
        # This can be very good for getting used to bancho.py's API; just look
        # around the codebase and find things to play with in your server.
        # Ex: !py return (await app.state.sessions.players.get(name='cmyui')).status.action
        if not ctx.args:
            return "owo"

        # turn our input args into a coroutine definition string.
        definition = "\n ".join(["async def __py(ctx):", " ".join(ctx.args)])

        try:  # def __py(ctx)
            exec(definition, __py_namespace)  # add to namespace
            ret = await __py_namespace["__py"](ctx)  # await it's return
        except Exception as exc:  # return exception in osu! chat
            ret = f"{exc.__class__}: {exc}"

        if "__py" in __py_namespace:
            del __py_namespace["__py"]

        # TODO: perhaps size checks?

        if not isinstance(ret, str):
            ret = pprint.pformat(ret, compact=True)

        return str(ret)


""" Multiplayer commands
# The commands below for multiplayer match management.
# Most commands are open to player usage.
"""


def ensure_match(
    f: Callable[[Context, Match], Awaitable[str | None]],
) -> Callable[[Context], Awaitable[str | None]]:
    @wraps(f)
<<<<<<< HEAD
    async def wrapper(ctx: Context) -> Optional[R]:
        if ctx.player.irc_client:
            chan = app.state.sessions.channels.get_by_name(ctx.recipient._name)

            for p in chan.players:
                if not p.irc_client:
                    match = p.match
                    break
        else:
            match = ctx.player.match
=======
    async def wrapper(ctx: Context) -> str | None:
        match = ctx.player.match
>>>>>>> 2afea9f5

        # multi set is a bit of a special case,
        # as we do some additional checks.
        if match is None:
            # player not in a match
            return None

        if ctx.recipient is not match.chat:
            # message not in match channel
            return None

        if not (
            ctx.player in match.refs
            or ctx.player.priv & Privileges.TOURNEY_MANAGER
            or f is mp_help.__wrapped__  # type: ignore[attr-defined]
        ):
            return None
        return await f(ctx, match)

    return wrapper


@mp_commands.add(Privileges.UNRESTRICTED, aliases=["h"])
@ensure_match
async def mp_help(ctx: Context, match: Match) -> str | None:
    """Show all documented multiplayer commands the player can access."""
    prefix = app.settings.COMMAND_PREFIX
    cmds = []

    for cmd in mp_commands.commands:
        if not cmd.doc or ctx.player.priv & cmd.priv != cmd.priv:
            # no doc, or insufficient permissions.
            continue

        cmds.append(f"{prefix}mp {cmd.triggers[0]}: {cmd.doc}")

    return "\n".join(cmds)


@mp_commands.add(Privileges.UNRESTRICTED, aliases=["st"])
@ensure_match
async def mp_start(ctx: Context, match: Match) -> str | None:
    """Start the current multiplayer match, with any players ready."""
    if len(ctx.args) > 1:
        return "Invalid syntax: !mp start <force/seconds>"

    # this command can be used in a few different ways;
    # !mp start: start the match now (make sure all players are ready)
    # !mp start force: start the match now (don't check for ready)
    # !mp start N: start the match in N seconds (don't check for ready)
    # !mp start cancel: cancel the current match start timer

    if not ctx.args:
        # !mp start
        if match.starting is not None:
            time_remaining = int(match.starting["time"] - time.time())
            return f"Match starting in {time_remaining} seconds."

        if any([s.status == SlotStatus.not_ready for s in match.slots]):
            return "Not all players are ready (`!mp start force` to override)."
    else:
        if ctx.args[0].isdecimal():
            # !mp start N
            if match.starting is not None:
                time_remaining = int(match.starting["time"] - time.time())
                return f"Match starting in {time_remaining} seconds."

            # !mp start <seconds>
            duration = int(ctx.args[0])
            if not 0 < duration <= 300:
                return "Timer range is 1-300 seconds."

            def _start() -> None:
                """Remove any pending timers & start the match."""
                # remove start & alert timers
                match.starting = None

                # make sure player didn't leave the
                # match since queueing this start lol...
                if ctx.player not in {slot.player for slot in match.slots}:
                    match.chat.send_bot("Player left match? (cancelled)")
                    return

                match.start()
                match.chat.send_bot("Starting match.")

            def _alert_start(t: int) -> None:
                """Alert the match of the impending start."""
                match.chat.send_bot(f"Match starting in {t} seconds.")

            # add timers to our match object,
            # so we can cancel them if needed.
            match.starting = {
                "start": app.state.loop.call_later(duration, _start),
                "alerts": [
                    app.state.loop.call_later(duration - t, lambda t=t: _alert_start(t))
                    for t in (60, 30, 10, 5, 4, 3, 2, 1)
                    if t < duration
                ],
                "time": time.time() + duration,
            }

            return f"Match will start in {duration} seconds."
        elif ctx.args[0] in ("cancel", "c"):
            # !mp start cancel
            if match.starting is None:
                return "Match timer not active!"

            match.starting["start"].cancel()
            for alert in match.starting["alerts"]:
                alert.cancel()

            match.starting = None

            return "Match timer cancelled."
        elif ctx.args[0] not in ("force", "f"):
            return "Invalid syntax: !mp start <force/seconds>"
        # !mp start force simply passes through

    match.start()
    return "Good luck!"


@mp_commands.add(Privileges.UNRESTRICTED, aliases=["a"])
@ensure_match
async def mp_abort(ctx: Context, match: Match) -> str | None:
    """Abort the current in-progress multiplayer match."""
    if not match.in_progress:
        return "Abort what?"

    match.unready_players(expected=SlotStatus.playing)

    match.in_progress = False
    match.enqueue(app.packets.match_abort())
    match.enqueue_state()
    return "Match aborted."


@mp_commands.add(Privileges.UNRESTRICTED)
@ensure_match
async def mp_map(ctx: Context, match: Match) -> str | None:
    """Set the current match's current map by id."""
    if len(ctx.args) != 1 or not ctx.args[0].isdecimal():
        return "Invalid syntax: !mp map <beatmapid>"

    map_id = int(ctx.args[0])

    if map_id == match.map_id:
        return "Map already selected."

    bmap = await Beatmap.from_bid(map_id)
    if not bmap:
        return "Beatmap not found."

    match.map_id = bmap.id
    match.map_md5 = bmap.md5
    match.map_name = bmap.full_name

    match.mode = bmap.mode

    match.enqueue_state()
    return f"Selected: {bmap.embed}."


@mp_commands.add(Privileges.UNRESTRICTED)
@ensure_match
async def mp_mods(ctx: Context, match: Match) -> str | None:
    """Set the current match's mods, from string form."""
    if len(ctx.args) != 1 or len(ctx.args[0]) % 2 != 0:
        return "Invalid syntax: !mp mods <mods>"

    mods = Mods.from_modstr(ctx.args[0])
    mods = mods.filter_invalid_combos(match.mode.as_vanilla)

    if match.freemods:
        if ctx.player is match.host:
            # allow host to set speed-changing mods.
            match.mods = mods & SPEED_CHANGING_MODS

        # set slot mods
        slot = match.get_slot(ctx.player)
        assert slot is not None

        slot.mods = mods & ~SPEED_CHANGING_MODS
    else:
        # not freemods, set match mods.
        match.mods = mods

    match.enqueue_state()
    return "Match mods updated."


@mp_commands.add(Privileges.UNRESTRICTED, aliases=["fm", "fmods"])
@ensure_match
async def mp_freemods(ctx: Context, match: Match) -> str | None:
    """Toggle freemods status for the match."""
    if len(ctx.args) != 1 or ctx.args[0] not in ("on", "off"):
        return "Invalid syntax: !mp freemods <on/off>"

    if ctx.args[0] == "on":
        # central mods -> all players mods.
        match.freemods = True

        for s in match.slots:
            if s.player is not None:
                # the slot takes any non-speed
                # changing mods from the match.
                s.mods = match.mods & ~SPEED_CHANGING_MODS

        match.mods &= SPEED_CHANGING_MODS
    else:
        # host mods -> central mods.
        match.freemods = False

        host_slot = match.get_host_slot()
        assert host_slot is not None

        # the match keeps any speed-changing mods,
        # and also takes any mods the host has enabled.
        match.mods &= SPEED_CHANGING_MODS
        match.mods |= host_slot.mods

        for s in match.slots:
            if s.player is not None:
                s.mods = Mods.NOMOD

    match.enqueue_state()
    return "Match freemod status updated."


@mp_commands.add(Privileges.UNRESTRICTED)
@ensure_match
async def mp_host(ctx: Context, match: Match) -> str | None:
    """Set the current match's current host by id."""
    if len(ctx.args) != 1:
        return "Invalid syntax: !mp host <name>"

    target = app.state.sessions.players.get(name=ctx.args[0])
    if not target:
        return "Could not find a user by that name."

    if target is match.host:
        return "They're already host, silly!"

    if target not in {slot.player for slot in match.slots}:
        return "Found no such player in the match."

    match.host_id = target.id

    match.host.enqueue(app.packets.match_transfer_host())
    match.enqueue_state(lobby=True)
    return "Match host updated."


@mp_commands.add(Privileges.UNRESTRICTED)
@ensure_match
async def mp_randpw(ctx: Context, match: Match) -> str | None:
    """Randomize the current match's password."""
    match.passwd = secrets.token_hex(8)
    return "Match password randomized."


@mp_commands.add(Privileges.UNRESTRICTED, aliases=["inv"])
@ensure_match
async def mp_invite(ctx: Context, match: Match) -> str | None:
    """Invite a player to the current match by name."""
    if len(ctx.args) != 1:
        return "Invalid syntax: !mp invite <name>"

    target = app.state.sessions.players.get(name=ctx.args[0])
    if not target:
        return "Could not find a user by that name."

    if target is app.state.sessions.bot:
        return "I'm too busy!"

    if target is ctx.player:
        return "You can't invite yourself!"

    target.enqueue(app.packets.match_invite(ctx.player, target.name))
    return f"Invited {target} to the match."


@mp_commands.add(Privileges.UNRESTRICTED)
@ensure_match
async def mp_addref(ctx: Context, match: Match) -> str | None:
    """Add a referee to the current match by name."""
    if len(ctx.args) != 1:
        return "Invalid syntax: !mp addref <name>"

    target = app.state.sessions.players.get(name=ctx.args[0])
    if not target:
        return "Could not find a user by that name."

<<<<<<< HEAD
    if t not in match and not t.irc_client:
=======
    if target not in {slot.player for slot in match.slots}:
>>>>>>> 2afea9f5
        return "User must be in the current match!"

    if target in match.refs:
        return f"{target} is already a match referee!"

    match._refs.add(target)
    return f"{target.name} added to match referees."


@mp_commands.add(Privileges.UNRESTRICTED)
@ensure_match
async def mp_rmref(ctx: Context, match: Match) -> str | None:
    """Remove a referee from the current match by name."""
    if len(ctx.args) != 1:
        return "Invalid syntax: !mp addref <name>"

    target = app.state.sessions.players.get(name=ctx.args[0])
    if not target:
        return "Could not find a user by that name."

    if target not in match.refs:
        return f"{target} is not a match referee!"

    if target is match.host:
        return "The host is always a referee!"

    match._refs.remove(target)
    return f"{target.name} removed from match referees."


@mp_commands.add(Privileges.UNRESTRICTED)
@ensure_match
async def mp_listref(ctx: Context, match: Match) -> str | None:
    """List all referees from the current match."""
    return ", ".join(map(str, match.refs)) + "."


@mp_commands.add(Privileges.UNRESTRICTED)
@ensure_match
async def mp_lock(ctx: Context, match: Match) -> str | None:
    """Lock all unused slots in the current match."""
    for slot in match.slots:
        if slot.status == SlotStatus.open:
            slot.status = SlotStatus.locked

    match.enqueue_state()
    return "All unused slots locked."


@mp_commands.add(Privileges.UNRESTRICTED)
@ensure_match
async def mp_unlock(ctx: Context, match: Match) -> str | None:
    """Unlock locked slots in the current match."""
    for slot in match.slots:
        if slot.status == SlotStatus.locked:
            slot.status = SlotStatus.open

    match.enqueue_state()
    return "All locked slots unlocked."


@mp_commands.add(Privileges.UNRESTRICTED)
@ensure_match
async def mp_teams(ctx: Context, match: Match) -> str | None:
    """Change the team type for the current match."""
    if len(ctx.args) != 1:
        return "Invalid syntax: !mp teams <type>"

    team_type = ctx.args[0]

    if team_type in ("ffa", "freeforall", "head-to-head"):
        match.team_type = MatchTeamTypes.head_to_head
    elif team_type in ("tag", "coop", "co-op", "tag-coop"):
        match.team_type = MatchTeamTypes.tag_coop
    elif team_type in ("teams", "team-vs", "teams-vs"):
        match.team_type = MatchTeamTypes.team_vs
    elif team_type in ("tag-teams", "tag-team-vs", "tag-teams-vs"):
        match.team_type = MatchTeamTypes.tag_team_vs
    else:
        return "Unknown team type. (ffa, tag, teams, tag-teams)"

    # find the new appropriate default team.
    # defaults are (ffa: neutral, teams: red).
    if match.team_type in (MatchTeamTypes.head_to_head, MatchTeamTypes.tag_coop):
        new_t = MatchTeams.neutral
    else:
        new_t = MatchTeams.red

    # change each active slots team to
    # fit the correspoding team type.
    for s in match.slots:
        if s.player is not None:
            s.team = new_t

    if match.is_scrimming:
        # reset score if scrimming.
        match.reset_scrim()

    match.enqueue_state()
    return "Match team type updated."


@mp_commands.add(Privileges.UNRESTRICTED, aliases=["cond"])
@ensure_match
async def mp_condition(ctx: Context, match: Match) -> str | None:
    """Change the win condition for the match."""
    if len(ctx.args) != 1:
        return "Invalid syntax: !mp condition <type>"

    cond = ctx.args[0]

    if cond == "pp":
        # special case - pp can't actually be used as an ingame
        # win condition, but bancho.py allows it to be passed into
        # this command during a scrims to use pp as a win cond.
        if not match.is_scrimming:
            return "PP is only useful as a win condition during scrims."
        if match.use_pp_scoring:
            return "PP scoring already enabled."

        match.use_pp_scoring = True
    else:
        if match.use_pp_scoring:
            match.use_pp_scoring = False

        if cond == "score":
            match.win_condition = MatchWinConditions.score
        elif cond in ("accuracy", "acc"):
            match.win_condition = MatchWinConditions.accuracy
        elif cond == "combo":
            match.win_condition = MatchWinConditions.combo
        elif cond in ("scorev2", "v2"):
            match.win_condition = MatchWinConditions.scorev2
        else:
            return "Invalid win condition. (score, acc, combo, scorev2, *pp)"

    match.enqueue_state(lobby=False)
    return "Match win condition updated."


@mp_commands.add(Privileges.UNRESTRICTED, aliases=["autoref"])
@ensure_match
async def mp_scrim(ctx: Context, match: Match) -> str | None:
    """Start a scrim in the current match."""
    r_match = regexes.BEST_OF.fullmatch(ctx.args[0])
    if len(ctx.args) != 1 or not r_match:
        return "Invalid syntax: !mp scrim <bo#>"

    best_of = int(r_match[1])
    if not 0 <= best_of < 16:
        return "Best of must be in range 0-15."

    winning_pts = (best_of // 2) + 1

    if winning_pts != 0:
        # setting to real num
        if match.is_scrimming:
            return "Already scrimming!"

        if best_of % 2 == 0:
            return "Best of must be an odd number!"

        match.is_scrimming = True
        msg = (
            f"A scrimmage has been started by {ctx.player.name}; "
            f"first to {winning_pts} points wins. Best of luck!"
        )
    else:
        # setting to 0
        if not match.is_scrimming:
            return "Not currently scrimming!"

        match.is_scrimming = False
        match.reset_scrim()
        msg = "Scrimming cancelled."

    match.winning_pts = winning_pts
    return msg


@mp_commands.add(Privileges.UNRESTRICTED, aliases=["end"])
@ensure_match
async def mp_endscrim(ctx: Context, match: Match) -> str | None:
    """End the current matches ongoing scrim."""
    if not match.is_scrimming:
        return "Not currently scrimming!"

    match.is_scrimming = False
    match.reset_scrim()
    return "Scrimmage ended."  # TODO: final score (get_score method?)


@mp_commands.add(Privileges.UNRESTRICTED, aliases=["rm"])
@ensure_match
async def mp_rematch(ctx: Context, match: Match) -> str | None:
    """Restart a scrim, or roll back previous match point."""
    if ctx.args:
        return "Invalid syntax: !mp rematch"

    if ctx.player is not match.host:
        return "Only available to the host."

    if not match.is_scrimming:
        if match.winning_pts == 0:
            msg = "No scrim to rematch; to start one, use !mp scrim."
        else:
            # re-start scrimming with old points
            match.is_scrimming = True
            msg = (
                f"A rematch has been started by {ctx.player.name}; "
                f"first to {match.winning_pts} points wins. Best of luck!"
            )
    else:
        # reset the last match point awarded
        if not match.winners:
            return "No match points have yet been awarded!"

        recent_winner = match.winners[-1]
        if recent_winner is None:
            return "The last point was a tie!"

        match.match_points[recent_winner] -= 1  # TODO: team name
        match.winners.pop()

        msg = f"A point has been deducted from {recent_winner}."

    return msg


@mp_commands.add(Privileges.ADMINISTRATOR, aliases=["f"], hidden=True)
@ensure_match
async def mp_force(ctx: Context, match: Match) -> str | None:
    """Force a player into the current match by name."""
    # NOTE: this overrides any limits such as silences or passwd.
    if len(ctx.args) != 1:
        return "Invalid syntax: !mp force <name>"

    target = app.state.sessions.players.get(name=ctx.args[0])
    if not target:
        return "Could not find a user by that name."

    target.join_match(match, match.passwd)
    return "Welcome."


# mappool-related mp commands


@mp_commands.add(Privileges.UNRESTRICTED, aliases=["lp"])
@ensure_match
async def mp_loadpool(ctx: Context, match: Match) -> str | None:
    """Load a mappool into the current match."""
    if len(ctx.args) != 1:
        return "Invalid syntax: !mp loadpool <name>"

    if ctx.player is not match.host:
        return "Only available to the host."

    name = ctx.args[0]

    pool = app.state.sessions.pools.get_by_name(name)
    if not pool:
        return "Could not find a pool by that name!"

    if match.pool is pool:
        return f"{pool!r} already selected!"

    match.pool = pool
    return f"{pool!r} selected."


@mp_commands.add(Privileges.UNRESTRICTED, aliases=["ulp"])
@ensure_match
async def mp_unloadpool(ctx: Context, match: Match) -> str | None:
    """Unload the current matches mappool."""
    if ctx.args:
        return "Invalid syntax: !mp unloadpool"

    if ctx.player is not match.host:
        return "Only available to the host."

    if not match.pool:
        return "No mappool currently selected!"

    match.pool = None
    return "Mappool unloaded."


@mp_commands.add(Privileges.UNRESTRICTED)
@ensure_match
async def mp_ban(ctx: Context, match: Match) -> str | None:
    """Ban a pick in the currently loaded mappool."""
    if len(ctx.args) != 1:
        return "Invalid syntax: !mp ban <pick>"

    if not match.pool:
        return "No pool currently selected!"

    mods_slot = ctx.args[0]

    # separate mods & slot
    r_match = regexes.MAPPOOL_PICK.fullmatch(mods_slot)
    if not r_match:
        return "Invalid pick syntax; correct example: HD2"

    # not calling mods.filter_invalid_combos here intentionally.
    mods = Mods.from_modstr(r_match[1])
    slot = int(r_match[2])

    if (mods, slot) not in match.pool.maps:
        return f"Found no {mods_slot} pick in the pool."

    if (mods, slot) in match.bans:
        return "That pick is already banned!"

    match.bans.add((mods, slot))
    return f"{mods_slot} banned."


@mp_commands.add(Privileges.UNRESTRICTED)
@ensure_match
async def mp_unban(ctx: Context, match: Match) -> str | None:
    """Unban a pick in the currently loaded mappool."""
    if len(ctx.args) != 1:
        return "Invalid syntax: !mp unban <pick>"

    if not match.pool:
        return "No pool currently selected!"

    mods_slot = ctx.args[0]

    # separate mods & slot
    r_match = regexes.MAPPOOL_PICK.fullmatch(mods_slot)
    if not r_match:
        return "Invalid pick syntax; correct example: HD2"

    # not calling mods.filter_invalid_combos here intentionally.
    mods = Mods.from_modstr(r_match[1])
    slot = int(r_match[2])

    if (mods, slot) not in match.pool.maps:
        return f"Found no {mods_slot} pick in the pool."

    if (mods, slot) not in match.bans:
        return "That pick is not currently banned!"

    match.bans.remove((mods, slot))
    return f"{mods_slot} unbanned."


@mp_commands.add(Privileges.UNRESTRICTED)
@ensure_match
async def mp_pick(ctx: Context, match: Match) -> str | None:
    """Pick a map from the currently loaded mappool."""
    if len(ctx.args) != 1:
        return "Invalid syntax: !mp pick <pick>"

    if not match.pool:
        return "No pool currently loaded!"

    mods_slot = ctx.args[0]

    # separate mods & slot
    r_match = regexes.MAPPOOL_PICK.fullmatch(mods_slot)
    if not r_match:
        return "Invalid pick syntax; correct example: HD2"

    # not calling mods.filter_invalid_combos here intentionally.
    mods = Mods.from_modstr(r_match[1])
    slot = int(r_match[2])

    if (mods, slot) not in match.pool.maps:
        return f"Found no {mods_slot} pick in the pool."

    if (mods, slot) in match.bans:
        return f"{mods_slot} has been banned from being picked."

    # update match beatmap to the picked map.
    bmap = match.pool.maps[(mods, slot)]
    match.map_md5 = bmap.md5
    match.map_id = bmap.id
    match.map_name = bmap.full_name

    # TODO: some kind of abstraction allowing
    # for something like !mp pick fm.
    if match.freemods:
        # if freemods are enabled, disable them.
        match.freemods = False

        for s in match.slots:
            if s.player is not None:
                s.mods = Mods.NOMOD

    # update match mods to the picked map.
    match.mods = mods

    match.enqueue_state()

    return f"Picked {bmap.embed}. ({mods_slot})"


""" Mappool management commands
# The commands below are for event managers
# and tournament hosts/referees to help automate
# tedious processes of running tournaments.
"""


@pool_commands.add(Privileges.TOURNEY_MANAGER, aliases=["h"], hidden=True)
async def pool_help(ctx: Context) -> str | None:
    """Show all documented mappool commands the player can access."""
    prefix = app.settings.COMMAND_PREFIX
    cmds = []

    for cmd in pool_commands.commands:
        if not cmd.doc or ctx.player.priv & cmd.priv != cmd.priv:
            # no doc, or insufficient permissions.
            continue

        cmds.append(f"{prefix}pool {cmd.triggers[0]}: {cmd.doc}")

    return "\n".join(cmds)


@pool_commands.add(Privileges.TOURNEY_MANAGER, aliases=["c"], hidden=True)
async def pool_create(ctx: Context) -> str | None:
    """Add a new mappool to the database."""
    if len(ctx.args) != 1:
        return "Invalid syntax: !pool create <name>"

    name = ctx.args[0]

    if app.state.sessions.pools.get_by_name(name):
        return "Pool already exists by that name!"

    # insert pool into db
    await app.state.services.database.execute(
        "INSERT INTO tourney_pools "
        "(name, created_at, created_by) "
        "VALUES (:name, NOW(), :user_id)",
        {"name": name, "user_id": ctx.player.id},
    )

    # add to cache (get from sql for id & time)
    rec = await app.state.services.database.fetch_one(
        "SELECT * FROM tourney_pools WHERE name = :name",
        {"name": name},
    )
    assert rec is not None
    row = dict(rec._mapping)

    pool_creator = await app.state.sessions.players.from_cache_or_sql(
        id=row["created_by"],
    )
    assert pool_creator is not None

    app.state.sessions.pools.append(
        MapPool(
            id=row["id"],
            name=row["name"],
            created_at=row["created_at"],
            created_by=pool_creator,
        ),
    )

    return f"{name} created."


@pool_commands.add(Privileges.TOURNEY_MANAGER, aliases=["del", "d"], hidden=True)
async def pool_delete(ctx: Context) -> str | None:
    """Remove a mappool from the database."""
    if len(ctx.args) != 1:
        return "Invalid syntax: !pool delete <name>"

    name = ctx.args[0]

    pool = app.state.sessions.pools.get_by_name(name)
    if not pool:
        return "Could not find a pool by that name!"

    # delete from db
    await app.state.services.database.execute(
        "DELETE FROM tourney_pools WHERE id = :pool_id",
        {"pool_id": pool.id},
    )

    await app.state.services.database.execute(
        "DELETE FROM tourney_pool_maps WHERE pool_id = :pool_id",
        {"pool_id": pool.id},
    )

    # remove from cache
    app.state.sessions.pools.remove(pool)

    return f"{name} deleted."


@pool_commands.add(Privileges.TOURNEY_MANAGER, aliases=["a"], hidden=True)
async def pool_add(ctx: Context) -> str | None:
    """Add a new map to a mappool in the database."""
    if len(ctx.args) != 2:
        return "Invalid syntax: !pool add <name> <pick>"

    if ctx.player.last_np is None or time.time() >= ctx.player.last_np["timeout"]:
        return "Please /np a map first!"

    name, mods_slot = ctx.args
    mods_slot = mods_slot.upper()  # ocd
    bmap = ctx.player.last_np["bmap"]

    # separate mods & slot
    r_match = regexes.MAPPOOL_PICK.fullmatch(mods_slot)
    if not r_match:
        return "Invalid pick syntax; correct example: HD2"

    if len(r_match[1]) % 2 != 0:
        return "Invalid mods."

    # not calling mods.filter_invalid_combos here intentionally.
    mods = Mods.from_modstr(r_match[1])
    slot = int(r_match[2])

    pool = app.state.sessions.pools.get_by_name(name)
    if not pool:
        return "Could not find a pool by that name!"

    if (mods, slot) in pool.maps:
        return f"{mods_slot} is already {pool.maps[(mods, slot)].embed}!"

    if bmap in pool.maps.values():
        return "Map is already in the pool!"

    # insert into db
    await app.state.services.database.execute(
        "INSERT INTO tourney_pool_maps "
        "(map_id, pool_id, mods, slot) "
        "VALUES (:map_id, :pool_id, :mods, :slot)",
        {"map_id": bmap.id, "pool_id": pool.id, "mods": mods, "slot": slot},
    )

    # add to cache
    pool.maps[(mods, slot)] = bmap

    return f"{bmap.embed} added to {name} as {mods_slot}."


@pool_commands.add(Privileges.TOURNEY_MANAGER, aliases=["rm", "r"], hidden=True)
async def pool_remove(ctx: Context) -> str | None:
    """Remove a map from a mappool in the database."""
    if len(ctx.args) != 2:
        return "Invalid syntax: !pool remove <name> <pick>"

    name, mods_slot = ctx.args
    mods_slot = mods_slot.upper()  # ocd

    # separate mods & slot
    r_match = regexes.MAPPOOL_PICK.fullmatch(mods_slot)
    if not r_match:
        return "Invalid pick syntax; correct example: HD2"

    # not calling mods.filter_invalid_combos here intentionally.
    mods = Mods.from_modstr(r_match[1])
    slot = int(r_match[2])

    pool = app.state.sessions.pools.get_by_name(name)
    if not pool:
        return "Could not find a pool by that name!"

    if (mods, slot) not in pool.maps:
        return f"Found no {mods_slot} pick in the pool."

    # delete from db
    await app.state.services.database.execute(
        "DELETE FROM tourney_pool_maps WHERE mods = :mods AND slot = :slot",
        {"mods": mods, "slot": slot},
    )

    # remove from cache
    del pool.maps[(mods, slot)]

    return f"{mods_slot} removed from {name}."


@pool_commands.add(Privileges.TOURNEY_MANAGER, aliases=["l"], hidden=True)
async def pool_list(ctx: Context) -> str | None:
    """List all existing mappools information."""
    pools = app.state.sessions.pools
    if not pools:
        return "There are currently no pools!"

    l = [f"Mappools ({len(pools)})"]

    for pool in pools:
        l.append(
            f"[{pool.created_at:%Y-%m-%d}] {pool.id}. "
            f"{pool.name}, by {pool.created_by}.",
        )

    return "\n".join(l)


@pool_commands.add(Privileges.TOURNEY_MANAGER, aliases=["i"], hidden=True)
async def pool_info(ctx: Context) -> str | None:
    """Get all information for a specific mappool."""
    if len(ctx.args) != 1:
        return "Invalid syntax: !pool info <name>"

    name = ctx.args[0]

    pool = app.state.sessions.pools.get_by_name(name)
    if not pool:
        return "Could not find a pool by that name!"

    _time = pool.created_at.strftime("%H:%M:%S%p")
    _date = pool.created_at.strftime("%Y-%m-%d")
    datetime_fmt = f"Created at {_time} on {_date}"
    l = [f"{pool.id}. {pool.name}, by {pool.created_by} | {datetime_fmt}."]

    for (mods, slot), bmap in sorted(
        pool.maps.items(),
        key=lambda x: (repr(x[0][0]), x[0][1]),
    ):
        l.append(f"{mods!r}{slot}: {bmap.embed}")

    return "\n".join(l)


""" Clan managment commands
# The commands below are for managing bancho.py
# clans, for users, clan staff, and server staff.
"""


@clan_commands.add(Privileges.UNRESTRICTED, aliases=["h"])
async def clan_help(ctx: Context) -> str | None:
    """Show all documented clan commands the player can access."""
    prefix = app.settings.COMMAND_PREFIX
    cmds = []

    for cmd in clan_commands.commands:
        if not cmd.doc or ctx.player.priv & cmd.priv != cmd.priv:
            # no doc, or insufficient permissions.
            continue

        cmds.append(f"{prefix}clan {cmd.triggers[0]}: {cmd.doc}")

    return "\n".join(cmds)


@clan_commands.add(Privileges.UNRESTRICTED, aliases=["c"])
async def clan_create(ctx: Context) -> str | None:
    """Create a clan with a given tag & name."""
    if len(ctx.args) < 2:
        return "Invalid syntax: !clan create <tag> <name>"

    tag = ctx.args[0].upper()
    if not 1 <= len(tag) <= 6:
        return "Clan tag may be 1-6 characters long."

    name = " ".join(ctx.args[1:])
    if not 2 <= len(name) <= 16:
        return "Clan name may be 2-16 characters long."

    if ctx.player.clan:
        return f"You're already a member of {ctx.player.clan}!"

    if app.state.sessions.clans.get(name=name):
        return "That name has already been claimed by another clan."

    if app.state.sessions.clans.get(tag=tag):
        return "That tag has already been claimed by another clan."

    created_at = datetime.now()

    # add clan to sql
    persisted_clan = await clans_repo.create(
        name=name,
        tag=tag,
        owner=ctx.player.id,
    )

    # add clan to cache
    clan = Clan(
        id=persisted_clan["id"],
        name=name,
        tag=tag,
        created_at=created_at,
        owner_id=ctx.player.id,
    )
    app.state.sessions.clans.append(clan)

    # set owner's clan & clan priv (cache & sql)
    ctx.player.clan = clan
    ctx.player.clan_priv = ClanPrivileges.Owner

    clan.owner_id = ctx.player.id
    clan.member_ids.add(ctx.player.id)

    await players_repo.update(
        ctx.player.id,
        clan_id=clan.id,
        clan_priv=ClanPrivileges.Owner,
    )

    # announce clan creation
    announce_chan = app.state.sessions.channels.get_by_name("#announce")
    if announce_chan:
        msg = f"\x01ACTION founded {clan!r}."
        announce_chan.send(msg, sender=ctx.player, to_self=True)

    return f"{clan!r} created."


@clan_commands.add(Privileges.UNRESTRICTED, aliases=["delete", "d"])
async def clan_disband(ctx: Context) -> str | None:
    """Disband a clan (admins may disband others clans)."""
    if ctx.args:
        # disband a specified clan by tag
        if ctx.player not in app.state.sessions.players.staff:
            return "Only staff members may disband the clans of others."

        clan = app.state.sessions.clans.get(tag=" ".join(ctx.args).upper())
        if not clan:
            return "Could not find a clan by that tag."
    else:
        # disband the player's clan
        clan = ctx.player.clan
        if not clan:
            return "You're not a member of a clan!"

    await clans_repo.delete(clan.id)
    app.state.sessions.clans.remove(clan)

    # remove all members from the clan,
    # reset their clan privs (cache & sql).
    # NOTE: only online players need be to be uncached.
    for member_id in clan.member_ids:
        await players_repo.update(member_id, clan_id=0, clan_priv=0)

        member = app.state.sessions.players.get(id=member_id)
        if member:
            member.clan = None
            member.clan_priv = None

    # announce clan disbanding
    announce_chan = app.state.sessions.channels.get_by_name("#announce")
    if announce_chan:
        msg = f"\x01ACTION disbanded {clan!r}."
        announce_chan.send(msg, sender=ctx.player, to_self=True)

    return f"{clan!r} disbanded."


@clan_commands.add(Privileges.UNRESTRICTED, aliases=["i"])
async def clan_info(ctx: Context) -> str | None:
    """Lookup information of a clan by tag."""
    if not ctx.args:
        return "Invalid syntax: !clan info <tag>"

    clan = app.state.sessions.clans.get(tag=" ".join(ctx.args).upper())
    if not clan:
        return "Could not find a clan by that tag."

    msg = [f"{clan!r} | Founded {clan.created_at:%b %d, %Y}."]

    # get members privs from sql
    clan_members = await players_repo.fetch_many(clan_id=clan.id)
    for member in sorted(clan_members, key=lambda m: m["clan_priv"], reverse=True):
        priv_str = ("Member", "Officer", "Owner")[member["clan_priv"] - 1]
        msg.append(f"[{priv_str}] {member['name']}")

    return "\n".join(msg)


@clan_commands.add(Privileges.UNRESTRICTED)
async def clan_leave(ctx: Context) -> str | None:
    """Leaves the clan you're in."""
    if not ctx.player.clan:
        return "You're not in a clan."
    elif ctx.player.clan_priv == ClanPrivileges.Owner:
        return "You must transfer your clan's ownership before leaving it. Alternatively, you can use !clan disband."

    await ctx.player.clan.remove_member(ctx.player)
    return f"You have successfully left {ctx.player.clan!r}."


# TODO: !clan inv, !clan join, !clan leave


@clan_commands.add(Privileges.UNRESTRICTED, aliases=["l"])
async def clan_list(ctx: Context) -> str | None:
    """List all existing clans' information."""
    if ctx.args:
        if len(ctx.args) != 1 or not ctx.args[0].isdecimal():
            return "Invalid syntax: !clan list (page)"
        else:
            offset = 25 * int(ctx.args[0])
    else:
        offset = 0

    total_clans = len(app.state.sessions.clans)
    if offset >= total_clans:
        return "No clans found."

    msg = [f"bancho.py clans listing ({total_clans} total)."]

    for idx, clan in enumerate(app.state.sessions.clans, offset):
        msg.append(f"{idx + 1}. {clan!r}")

    return "\n".join(msg)


class CommandResponse(TypedDict):
    resp: str | None
    hidden: bool


async def process_commands(
    player: Player,
    target: Channel | Player,
    msg: str,
) -> CommandResponse | None:
    # response is either a CommandResponse if we hit a command,
    # or simply False if we don't have any command hits.
    start_time = clock_ns()

    prefix_len = len(app.settings.COMMAND_PREFIX)
    trigger, *args = msg[prefix_len:].strip().split(" ")

    # case-insensitive triggers
    trigger = trigger.lower()

    # check if any command sets match.
    for cmd_set in command_sets:
        if trigger == cmd_set.trigger:
            if not args:
                args = ["help"]

            trigger, *args = args  # get subcommand

            # case-insensitive triggers
            trigger = trigger.lower()

            commands = cmd_set.commands
            break
    else:
        # no set commands matched, check normal commands.
        commands = regular_commands

    for cmd in commands:
        if trigger in cmd.triggers and player.priv & cmd.priv == cmd.priv:
            # found matching trigger with sufficient privs
            try:
                res = await cmd.callback(
                    Context(
                        player=player,
                        trigger=trigger,
                        args=args,
                        recipient=target,
                    ),
                )
            except Exception:
                # print exception info to the console,
                # but do not break the player's session.
                traceback.print_exc()

                res = "An exception occurred when running the command."

            if res is not None:
                # we have a message to return, include elapsed time
                elapsed = app.logging.magnitude_fmt_time(clock_ns() - start_time)
                return {"resp": f"{res} | Elapsed: {elapsed}", "hidden": cmd.hidden}
            else:
                # no message to return
                return {"resp": None, "hidden": False}

    return None<|MERGE_RESOLUTION|>--- conflicted
+++ resolved
@@ -1354,8 +1354,7 @@
     f: Callable[[Context, Match], Awaitable[str | None]],
 ) -> Callable[[Context], Awaitable[str | None]]:
     @wraps(f)
-<<<<<<< HEAD
-    async def wrapper(ctx: Context) -> Optional[R]:
+    async def wrapper(ctx: Context) -> str | None:
         if ctx.player.irc_client:
             chan = app.state.sessions.channels.get_by_name(ctx.recipient._name)
 
@@ -1365,10 +1364,6 @@
                     break
         else:
             match = ctx.player.match
-=======
-    async def wrapper(ctx: Context) -> str | None:
-        match = ctx.player.match
->>>>>>> 2afea9f5
 
         # multi set is a bit of a special case,
         # as we do some additional checks.
@@ -1663,11 +1658,7 @@
     if not target:
         return "Could not find a user by that name."
 
-<<<<<<< HEAD
-    if t not in match and not t.irc_client:
-=======
-    if target not in {slot.player for slot in match.slots}:
->>>>>>> 2afea9f5
+    if target not in {slot.player for slot in match.slots} and not t.irc_client:
         return "User must be in the current match!"
 
     if target in match.refs:

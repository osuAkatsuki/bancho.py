--- conflicted
+++ resolved
@@ -403,15 +403,13 @@
 # v4.4.3
 alter table favourites add created_at int default 0 not null;
 
-<<<<<<< HEAD
 # v4.6.5
 alter table map_requests add requested_status varchar(6) null after map_id;
 alter table map_requests add comment varchar(512) null after requested_status;
-=======
+
 # v4.7.1
 lock tables maps write;
 alter table maps drop primary key;
 alter table maps add primary key (id);
 alter table maps modify column server enum('osu!', 'private') not null default 'osu!' after id;
-unlock tables;
->>>>>>> c8d3208d
+unlock tables;
--- conflicted
+++ resolved
@@ -46,43 +46,10 @@
 - certbot (ssl certificate tool)
 - cmake and build-essential (build tools for c/c++)
 
-<<<<<<< HEAD
 these dependencies are all retrieved by and contained within docker containers.
 all you need to install on your system is `docker` and `docker-compose`, and ensure
 that your user is a member of the `docker` group if your package manager doesn't do
 that for you. you may need to log out and back in.
-=======
-as well as some others.
-```sh
-# python3.9 is often not available natively,
-# but we can rely on deadsnakes to provide it.
-# https://github.com/deadsnakes/python3.9
-sudo add-apt-repository -y ppa:deadsnakes
-
-# install required programs for running bancho.py
-sudo apt install -y python3.9-dev python3.9-distutils \
-                    cmake build-essential \
-                    mysql-server redis-server \
-                    nginx certbot
-
-# install python's package manager, pip
-# it's used to install python-specific dependencies
-wget https://bootstrap.pypa.io/get-pip.py
-python3.9 get-pip.py && rm get-pip.py
-
-# make sure pip and setuptools are up to date
-python3.9 -m pip install -U pip setuptools
-
-# install bancho.py's python-specific dependencies
-python3.9 -m pip install -r requirements.txt
-```
-
-## creating a database for bancho.py
-you will need to create a database for bancho.py to store persistent data.
-
-the server uses this database to store metadata & logs, such as user accounts
-and stats, beatmaps and beatmapsets, chat channels, tourney mappools and more.
->>>>>>> 366ac6f8
 
 ## configuring bancho.py
 all configuration for the osu! server (bancho.py) itself can be done from the
@@ -127,7 +94,7 @@
 be using for this guide, but feel free to check out others, like caddy and h2o.
 
 ```sh
-# copy the example nginx configuration file 
+# copy the example nginx configuration file
 cp ext/nginx.conf.example ext/nginx.conf
 
 # now, you can edit the config file.

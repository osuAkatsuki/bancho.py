#!/usr/bin/env python3.11
from __future__ import annotations

import argparse
import asyncio
import math
import os
import sys
from collections.abc import Awaitable
from collections.abc import Iterator
from collections.abc import Sequence
from dataclasses import dataclass
from dataclasses import field
from pathlib import Path
from typing import Any
from typing import TypeVar

import databases
from akatsuki_pp_py import Beatmap
from akatsuki_pp_py import Calculator
from redis import asyncio as aioredis

sys.path.insert(0, os.path.abspath(os.pardir))
os.chdir(os.path.abspath(os.pardir))

try:
    import app.settings
    import app.state.services
    from app.constants.gamemodes import GameMode
    from app.constants.mods import Mods
    from app.constants.privileges import Privileges
    from app.objects.beatmap import ensure_osu_file_is_available
except ModuleNotFoundError:
    print("\x1b[;91mMust run from tools/ directory\x1b[m")
    raise

T = TypeVar("T")


DEBUG = False
BEATMAPS_PATH = Path.cwd() / ".data/osu"


@dataclass
class Context:
    database: databases.Database
    redis: aioredis.Redis
    beatmaps: dict[int, Beatmap] = field(default_factory=dict)


def divide_chunks(values: list[T], n: int) -> Iterator[list[T]]:
    for i in range(0, len(values), n):
        yield values[i : i + n]


async def recalculate_score(
    score: dict[str, Any],
    beatmap_path: Path,
    ctx: Context,
) -> None:
    beatmap = ctx.beatmaps.get(score["map_id"])
    if beatmap is None:
        beatmap = Beatmap(path=str(beatmap_path))
        ctx.beatmaps[score["map_id"]] = beatmap

    calculator = Calculator(
        mode=GameMode(score["mode"]).as_vanilla,
        mods=score["mods"],
        acc=score["acc"],
        combo=score["max_combo"],
        n_geki=score["ngeki"],  # Mania 320s
        n300=score["n300"],
        n_katu=score["nkatu"],  # Mania 200s, Catch tiny droplets
        n100=score["n100"],
        n50=score["n50"],
        n_misses=score["nmiss"],
    )
    attrs = calculator.performance(beatmap)

    new_pp: float = attrs.pp
    if math.isnan(new_pp) or math.isinf(new_pp):
        new_pp = 0.0

    new_pp = min(new_pp, 9999.999)

    await ctx.database.execute(
        "UPDATE scores SET pp = :new_pp WHERE id = :id",
        {"new_pp": new_pp, "id": score["id"]},
    )

    if DEBUG:
        print(
            f"Recalculated score ID {score['id']} ({score['pp']:.3f}pp -> {new_pp:.3f}pp)",
        )


async def process_score_chunk(
    chunk: list[dict[str, Any]],
    ctx: Context,
) -> None:
    tasks: list[Awaitable[None]] = []
    for score in chunk:
        osu_file_available = await ensure_osu_file_is_available(
            score["map_id"],
            expected_md5=score["map_md5"],
        )
        if osu_file_available:
            tasks.append(
                recalculate_score(
                    score,
                    BEATMAPS_PATH / f"{score['map_id']}.osu",
                    ctx,
                ),
            )

    await asyncio.gather(*tasks)


async def recalculate_user(
    id: int,
    game_mode: GameMode,
    ctx: Context,
) -> None:
    best_scores = await ctx.database.fetch_all(
        "SELECT s.pp, s.acc FROM scores s "
        "INNER JOIN maps m ON s.map_md5 = m.md5 "
        "WHERE s.userid = :user_id AND s.mode = :mode "
        "AND s.status = 2 AND m.status IN (2, 3) "  # ranked, approved
        "ORDER BY s.pp DESC",
        {"user_id": id, "mode": game_mode},
    )

    total_scores = len(best_scores)
    if not total_scores:
        return

    top_100_pp = best_scores[:100]

    # calculate new total weighted accuracy
    weighted_acc = sum(row["acc"] * 0.95**i for i, row in enumerate(top_100_pp))
    bonus_acc = 100.0 / (20 * (1 - 0.95**total_scores))
    acc = (weighted_acc * bonus_acc) / 100

    # calculate new total weighted pp
    weighted_pp = sum(row["pp"] * 0.95**i for i, row in enumerate(top_100_pp))
    bonus_pp = 416.6667 * (1 - 0.9994**total_scores)
    pp = round(weighted_pp + bonus_pp)

    await ctx.database.execute(
        "UPDATE stats SET pp = :pp, acc = :acc WHERE id = :id AND mode = :mode",
        {"pp": pp, "acc": acc, "id": id, "mode": game_mode},
    )

    user_info = await ctx.database.fetch_one(
        "SELECT country, priv FROM users WHERE id = :id",
        {"id": id},
    )
    if user_info is None:
        raise Exception(f"Unknown user ID {id}?")

    if user_info["priv"] & Privileges.UNRESTRICTED:
        await ctx.redis.zadd(
            f"bancho:leaderboard:{game_mode.value}",
            {str(id): pp},
        )

        await ctx.redis.zadd(
            f"bancho:leaderboard:{game_mode.value}:{user_info['country']}",
            {str(id): pp},
        )

    if DEBUG:
        print(f"Recalculated user ID {id} ({pp:.3f}pp, {acc:.3f}%)")


async def process_user_chunk(
    chunk: list[int],
    game_mode: GameMode,
    ctx: Context,
) -> None:
    tasks: list[Awaitable[None]] = []
    for id in chunk:
        tasks.append(recalculate_user(id, game_mode, ctx))

    await asyncio.gather(*tasks)


async def recalculate_mode_users(mode: GameMode, ctx: Context) -> None:
    user_ids = [
        row["id"] for row in await ctx.database.fetch_all("SELECT id FROM users")
    ]

    for id_chunk in divide_chunks(user_ids, 100):
        await process_user_chunk(id_chunk, mode, ctx)


async def recalculate_mode_scores(mode: GameMode, ctx: Context) -> None:
    scores = [
        dict(row)
        for row in await ctx.database.fetch_all(
            """\
            SELECT scores.id, scores.mode, scores.mods, scores.map_md5,
              scores.pp, scores.acc, scores.max_combo,
              scores.ngeki, scores.n300, scores.nkatu, scores.n100, scores.n50, scores.nmiss,
              maps.id as `map_id`
            FROM scores
            INNER JOIN maps ON scores.map_md5 = maps.md5
            WHERE scores.status = 2
              AND scores.mode = :mode
            ORDER BY scores.pp DESC
            """,
            {"mode": mode},
        )
    ]

    for score_chunk in divide_chunks(scores, 100):
        await process_score_chunk(score_chunk, ctx)


async def recalculate_score_status(mode: GameMode, ctx: Context) -> None:
    pairs = await ctx.database.fetch_all(
        "SELECT DISTINCT map_md5, userid, mode FROM scores WHERE status > 0 AND mode = :mode",
        {"mode": mode},
    )

    for pair in pairs:
        scores = await ctx.database.fetch_all(
            "SELECT id, status, pp, play_time FROM scores "
            "WHERE map_md5 = :map_md5 AND userid = :userid AND mode = :mode AND status > 0 "
            "ORDER BY pp DESC",
            pair,
        )

        best = sorted(scores, key=lambda x: (-x["pp"], x["play_time"]))[0]

        if best["status"] != 2:
            if DEBUG:
                print(f"Status mismatch on score {best['id']}")

            await ctx.database.execute(
                "UPDATE scores SET status = 1 "
                "WHERE map_md5 = :map_md5 AND userid = :userid AND mode = :mode AND status > 0",
                pair,
            )

            await ctx.database.execute(
                "UPDATE scores SET status = 2 WHERE id = :id",
                {"id": best["id"]},
            )

    return


async def main(argv: Sequence[str] | None = None) -> int:
    argv = argv if argv is not None else sys.argv[1:]

    parser = argparse.ArgumentParser(
        description="Provides tools for recalculating the PP and status of scores, and stats of users.",
    )

    parser.add_argument(
<<<<<<< HEAD
        "--scores",
        help="Recalculates the PP of all scores",
        action="store_true",
    )
    parser.add_argument(
        "--stats",
        help="Recalculates the total PP and accuracy of all users",
        action="store_true",
    )
    parser.add_argument(
        "--statuses",
        help="Re-evaluates the submission status (BEST, SUBMITTED) of scores",
        help="Recalculate stats",
=======
        "-d",
        "--debug",
        help="Enable debug logging",
        action="store_true",
    )
    parser.add_argument(
        "--no-scores",
        help="Disable recalculating scores",
        action="store_true",
    )
    parser.add_argument(
        "--no-stats",
        help="Disable recalculating user stats",
>>>>>>> 06495df9
        action="store_true",
    )

    parser.add_argument(
        "-m",
        "--mode",
        nargs=argparse.ONE_OR_MORE,
        required=False,
        default=["0", "1", "2", "3", "4", "5", "6", "8"],
        # would love to do things like "vn!std", but "!" will break interpretation
        choices=["0", "1", "2", "3", "4", "5", "6", "8"],
    )
    args = parser.parse_args(argv)

    global DEBUG
    DEBUG = args.debug

    db = databases.Database(app.settings.DB_DSN)
    await db.connect()

    redis = await aioredis.from_url(app.settings.REDIS_DSN)

    ctx = Context(db, redis)

    for mode in args.mode:
        mode = GameMode(int(mode))

        if not args.no_scores:
            await recalculate_mode_scores(mode, ctx)

        if not args.no_stats:
            await recalculate_mode_users(mode, ctx)

        if args.statuses:
            await recalculate_score_status(mode, ctx)

    await app.state.services.http_client.aclose()
    await db.disconnect()
    await redis.aclose()

    return 0


if __name__ == "__main__":
    raise SystemExit(asyncio.run(main()))<|MERGE_RESOLUTION|>--- conflicted
+++ resolved
@@ -259,21 +259,6 @@
     )
 
     parser.add_argument(
-<<<<<<< HEAD
-        "--scores",
-        help="Recalculates the PP of all scores",
-        action="store_true",
-    )
-    parser.add_argument(
-        "--stats",
-        help="Recalculates the total PP and accuracy of all users",
-        action="store_true",
-    )
-    parser.add_argument(
-        "--statuses",
-        help="Re-evaluates the submission status (BEST, SUBMITTED) of scores",
-        help="Recalculate stats",
-=======
         "-d",
         "--debug",
         help="Enable debug logging",
@@ -287,7 +272,11 @@
     parser.add_argument(
         "--no-stats",
         help="Disable recalculating user stats",
->>>>>>> 06495df9
+        action="store_true",
+    )
+    parser.add_argument(
+        "--no-status",
+        help="Disables recalculating submission status (BEST, SUBMITTED) of scores",
         action="store_true",
     )
 
@@ -321,7 +310,7 @@
         if not args.no_stats:
             await recalculate_mode_users(mode, ctx)
 
-        if args.statuses:
+        if not args.no_status:
             await recalculate_score_status(mode, ctx)
 
     await app.state.services.http_client.aclose()

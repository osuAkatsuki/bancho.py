# -*- coding: utf-8 -*-

import asyncio
import re
import time
from datetime import datetime as dt
from datetime import timedelta as td
from typing import Callable
import random as r

import bcrypt
from cmyui import _isdecimal
from cmyui import Ansi
from cmyui import AnsiRGB
from cmyui import Connection
from cmyui import Domain
from cmyui import log

import packets
from constants import commands
from constants import regexes
from constants.gamemodes import GameMode
from constants.mods import Mods
from constants.mods import SPEED_CHANGING_MODS
from constants.privileges import ClientPrivileges
from constants.privileges import Privileges
from constants.types import osuTypes
from objects import glob
from objects.beatmap import Beatmap
from objects.channel import Channel
from objects.clan import ClanPrivileges
from objects.match import MatchTeams
from objects.match import MatchTeamTypes
from objects.match import SlotStatus
from objects.player import Action
from objects.player import Player
from objects.player import PresenceFilter
from packets import BanchoPacket
from packets import BanchoPacketReader
from packets import Packets
from utils.misc import make_safe_name

""" Bancho: handle connections from the osu! client """

BASE_DOMAIN = glob.config.domain
_domain_escaped = BASE_DOMAIN.replace('.', r'\.')
domain = Domain(re.compile(rf'^c[e4-6]?\.(?:{_domain_escaped}|ppy\.sh)$'))

@domain.route('/')
async def bancho_http_handler(conn: Connection) -> bytes:
    """Handle a request from a web browser."""
    packets = glob.bancho_packets['all']

    return b'<!DOCTYPE html>' + '<br>'.join((
        f'Running gulag v{glob.version}',
        f'Players online: {len(glob.players) - 1}',
        '<a href="https://github.com/cmyui/gulag">Source code</a>',
        '',
        f'<b>Packets handled ({len(packets)})</b>',
        '<br>'.join([f'{p.name} ({p.value})' for p in packets])
    )).encode()

@domain.route('/', methods=['POST'])
async def bancho_handler(conn: Connection) -> bytes:
    if (
        'User-Agent' not in conn.headers or
        conn.headers['User-Agent'] != 'osu!'
    ):
        return

    # check for 'osu-token' in the headers.
    # if it's not there, this is a login request.

    if 'osu-token' not in conn.headers:
        # login is a bit of a special case,
        # so we'll handle it separately.
        async with glob.players._lock:
            resp, token = await login(
                conn.body, conn.headers['X-Real-IP']
            )

        conn.add_resp_header(f'cho-token: {token}')
        return resp

    # get the player from the specified osu token.
    player = glob.players.get(token=conn.headers['osu-token'])

    if not player:
        # token not found; chances are that we just restarted
        # the server - tell their client to reconnect immediately.
        return packets.notification('Server is restarting') + \
               packets.restartServer(0) # send 0ms since server is up

    # restricted users may only use certain packet handlers.
    if not player.restricted:
        packet_map = glob.bancho_packets['all']
    else:
        packet_map = glob.bancho_packets['restricted']

    # bancho connections can be comprised of multiple packets;
    # our reader is designed to iterate through them individually,
    # allowing logic to be implemented around the actual handler.

    # NOTE: the reader will internally discard any
    # packets whose logic has not been defined.
    packets_read = []
    for packet in BanchoPacketReader(conn.body, packet_map):
        await packet.handle(player)
        packets_read.append(packet.type)

    if glob.config.debug:
        packets_str = ', '.join([p.name for p in packets_read]) or 'None'
        log(f'[BANCHO] {player} | {packets_str}.', AnsiRGB(0xff68ab))

    player.last_recv_time = time.time()
    conn.add_resp_header('Content-Type: text/html; charset=UTF-8')
    return player.dequeue() or b''

""" Packet logic """

# restricted users are able to
# access many less packet handlers.
glob.bancho_packets = {
    'all': {},
    'restricted': {}
}

def register(restricted: bool = False) -> Callable:
    """Register a handler in `glob.bancho_packets`."""
    def wrapper(cls: BanchoPacket) -> Callable:
        new_entry = {cls.type: cls}

        if restricted:
            glob.bancho_packets['restricted'] |= new_entry
        glob.bancho_packets['all'] |= new_entry
        return cls

    if callable(restricted):
        _cls, restricted = restricted, False
        # packet class passed right in
        return wrapper(_cls)
    return wrapper

@register(restricted=True)
class Ping(BanchoPacket, type=Packets.OSU_PING):
    async def handle(self, p: Player) -> None:
        pass # ping be like

@register(restricted=True)
class ChangeAction(BanchoPacket, type=Packets.OSU_CHANGE_ACTION):
    action: osuTypes.u8
    info_text: osuTypes.string
    map_md5: osuTypes.string
    mods: osuTypes.u32
    mode: osuTypes.u8
    map_id: osuTypes.i32

    async def handle(self, p: Player) -> None:
        # update the user's status.
        p.status.action = Action(self.action)
        p.status.info_text = self.info_text
        p.status.map_md5 = self.map_md5
        p.status.mods = Mods(self.mods)

        if p.status.mods & Mods.RELAX:
            self.mode += 4
        elif p.status.mods & Mods.AUTOPILOT:
            self.mode = 7

        p.status.mode = GameMode(self.mode)
        p.status.map_id = self.map_id

        # broadcast it to all online players.
        if not p.restricted:
            glob.players.enqueue(packets.userStats(p))

@register
class SendMessage(BanchoPacket, type=Packets.OSU_SEND_PUBLIC_MESSAGE):
    msg: osuTypes.message

    async def handle(self, p: Player) -> None:
        if p.silenced:
            log(f'{p} sent a message while silenced.', Ansi.LYELLOW)
            return


        # remove leading/trailing whitespace
        msg = self.msg.msg.strip()
        recipient = self.msg.recipient

<<<<<<< HEAD
        t_chan = None

        for chan in p.channels:
            if chan.name == target:
                t_chan = chan

        if not t_chan and (t_chan := glob.channels[target]):
            log(f"{p} is not part of {target} and yet sent message to {target}????", Ansi.LYELLOW)
=======
        if recipient == '#spectator':
            if p.spectating:
                # we are spectating someone
                spec_id = p.spectating.id
            elif p.spectators:
                # we are being spectated
                spec_id = p.id
            else:
                return

            t_chan = glob.channels[f'#spec_{spec_id}']
        elif recipient == '#multiplayer':
            if not p.match:
                # they're not in a match?
                return

            t_chan = p.match.chat
        else:
            t_chan = glob.channels[recipient]
>>>>>>> 5e187007

        if not t_chan:
            log(f'{p} wrote to non-existent {recipient}.', Ansi.LYELLOW)
            return

        if p.priv & t_chan.write_priv != t_chan.write_priv:
            log(f'{p} wrote to {recipient} with insufficient privileges.')
            return

        # limit message length to 2k chars
        # perhaps this could be dangerous with !py..?
        if len(msg) > 2000:
            msg = f'{msg[:2000]}... (truncated)'
            p.enqueue(packets.notification(
                'Your message was truncated\n'
                '(exceeded 2000 characters).'
            ))

        cmd = (msg.startswith(glob.config.command_prefix) and
               await commands.process_commands(p, t_chan, msg))

        if cmd:
            # a command was triggered.
            if not cmd['hidden']:
                t_chan.send(msg, sender=p)
                if 'resp' in cmd:
                    t_chan.send_bot(cmd['resp'])
            else:
                staff = glob.players.staff
                t_chan.send_selective(
                    msg = msg,
                    sender = p,
                    recipients = staff - {p}
                )
                if 'resp' in cmd:
                    t_chan.send_selective(
                        msg = cmd['resp'],
                        sender = glob.bot,
                        recipients = staff | {p}
                    )

        else:
            # no commands were triggered

            # check if the user is /np'ing a map.
            # even though this is a public channel,
            # we'll update the player's last np stored.
            if match := regexes.now_playing.match(msg):
                # the player is /np'ing a map.
                # save it to their player instance
                # so we can use this elsewhere owo..
                bmap = await Beatmap.from_bid(int(match['bid']))

                if bmap:
                    # parse mode_vn int from regex
                    if match['mode_vn'] is not None:
                        mode_vn = {
                            'Taiko': 1,
                            'CatchTheBeat': 2,
                            'osu!mania': 3
                        }[match['mode_vn']]
                    else:
                        # use beatmap mode if not specified
                        mode_vn = bmap.mode.as_vanilla

                    p.last_np = {
                        'bmap': bmap,
                        'mode_vn': mode_vn,
                        'timeout': time.time() + 300 # 5mins
                    }
                else:
                    # time out their previous /np
                    p.last_np['timeout'] = 0

            t_chan.send(msg, sender=p)

        await p.update_latest_activity()
        log(f'{p} @ {t_chan}: {msg}', Ansi.LCYAN, fd='.data/logs/chat.log')

@register(restricted=True)
class Logout(BanchoPacket, type=Packets.OSU_LOGOUT):
    _: osuTypes.i32 # pretty awesome design on osu!'s end :P

    async def handle(self, p: Player) -> None:
        if (time.time() - p.login_time) < 1:
            # osu! has a weird tendency to log out immediately when
            # it logs in, then reconnects? not sure why..?
            return

        p.logout()

        await p.update_latest_activity()
        log(f'{p} logged out.', Ansi.LYELLOW)

@register(restricted=True)
class StatsUpdateRequest(BanchoPacket, type=Packets.OSU_REQUEST_STATUS_UPDATE):
    async def handle(self, p: Player) -> None:
        p.enqueue(packets.userStats(p))

# Some messages to send on welcome/restricted/etc.
# TODO: these should probably be moved to the config.
WELCOME_MSG = '\n'.join((
    f"Welcome to {BASE_DOMAIN}.",
    "To see a list of commands, use !help.",
    "We have a public (Discord)[https://discord.gg/ShEQgUx]!",
    "Enjoy the server!"
))

RESTRICTED_MSG = (
    'Your account is currently in restricted mode. '
    'If you believe this is a mistake, or have waited a period '
    'greater than 3 months, you may appeal via the form on the site.'
)

async def login(origin: bytes, ip: str) -> tuple[bytes, str]:
    """\
    Login has no specific packet, but happens when the osu!
    client sends a request without an 'osu-token' header.

    Some notes:
      this must be called with glob.players._lock held.
      we return a tuple of (response_bytes, user_token) on success.

    Request format:
      username\npasswd_md5\nosu_ver|utc_offset|display_city|client_hashes|pm_private\n

    Response format:
      Packet 5 (userid), with ID:
      -1: authentication failed
      -2: old client
      -3: banned
      -4: banned
      -5: error occurred
      -6: needs supporter
      -7: password reset
      -8: requires verification
      other: valid id, logged in
    """

    """ Parse data and verify the request is legitimate. """

    if len(split := origin.decode().split('\n')[:-1]) != 3:
        return # invalid request

    username = split[0]
    pw_md5 = split[1].encode()

    if len(client_info := split[2].split('|')) != 5:
        return # invalid request

    if not (r := regexes.osu_ver.match(client_info[0])):
        return # invalid request

    # quite a bit faster than using dt.strptime.
    osu_ver = dt(
        year = int(r['ver'][0:4]),
        month = int(r['ver'][4:6]),
        day = int(r['ver'][6:8])
    )

    tourney_client = r['stream'] == 'tourney'

    # disallow the login if their osu! client is older
    # than two months old, forcing an update re-check.
    # NOTE: this is disabled on debug since older clients
    #       can sometimes be quite useful when testing.
    if not glob.config.debug:
        if osu_ver < (dt.now() - td(60)):
            return (packets.versionUpdateForced() +
                    packets.userID(-2)), 'no'

    # ensure utc_offset is a number (negative inclusive).
    if not _isdecimal(client_info[1], _negative=True):
        return # invalid request

    utc_offset = int(client_info[1])
    #display_city = client_info[2] == '1'

    # Client hashes contain a few values useful to us.
    # [0]: md5(osu path)
    # [1]: adapters (network physical addresses delimited by '.')
    # [2]: md5(adapters)
    # [3]: md5(uniqueid) (osu! uninstall id)
    # [4]: md5(uniqueid2) (disk signature/serial num)
    if len(client_hashes := client_info[3].split(':')[:-1]) != 5:
        return # invalid request

    client_hashes.pop(1) # no need for non-md5 adapters

    pm_private = client_info[4] == '1'

    """ Parsing complete, now check the given data. """

    login_time = time.time()

    if not tourney_client:
        # Check if the player is already online
        if (
            (p := glob.players.get(name=username)) and
            not p.tourney_client
        ):
            if (login_time - p.last_recv_time) > 10:
                # if the current player obj online hasn't
                # pinged the server in > 10 seconds, log
                # them out and login the new user.
                p.logout()
            else:
                # the user is currently online, send back failure.
                data = packets.userID(-1) + \
                       packets.notification('User already logged in.')

                return data, 'no'

    user_info = await glob.db.fetch(
        'SELECT id, name, priv, pw_bcrypt, '
        'silence_end, clan_id, clan_priv, api_key '
        'FROM users WHERE safe_name = %s',
        [make_safe_name(username)]
    )

    if not user_info:
        # no account by this name exists.
        return packets.userID(-1), 'no'

    tourney_privs = int(Privileges.Normal | Privileges.Donator)
    if tourney_client and not user_info['priv'] & tourney_privs == tourney_privs:
        # trying to use tourney client with insufficient privileges.
        return packets.userID(-1), 'no'

    # get our bcrypt cache.
    bcrypt_cache = glob.cache['bcrypt']
    pw_bcrypt = user_info['pw_bcrypt'].encode()
    user_info['pw_bcrypt'] = pw_bcrypt

    # check credentials against db.
    # algorithms like these are intentionally
    # designed to be slow; we'll cache the
    # results to speed up subsequent logins.
    if pw_bcrypt in bcrypt_cache: # ~0.01 ms
        if pw_md5 != bcrypt_cache[pw_bcrypt]:
            return packets.userID(-1), 'no'
    else: # ~200ms
        if not bcrypt.checkpw(pw_md5, pw_bcrypt):
            return packets.userID(-1), 'no'

        bcrypt_cache[pw_bcrypt] = pw_md5

    """ handle client hashes """

    # insert new set/occurrence.
    await glob.db.execute(
        'INSERT INTO client_hashes '
        'VALUES (%s, %s, %s, %s, %s, NOW(), 0) '
        'ON DUPLICATE KEY UPDATE '
        'occurrences = occurrences + 1, '
        'latest_time = NOW() ',
        [user_info['id'], *client_hashes]
    )

    # TODO: runningunderwine support

    # find any other users from any of the same hwid values.
    hwid_matches = await glob.db.fetchall(
        'SELECT u.`name`, u.`priv`, h.`occurrences` '
        'FROM `client_hashes` h '
        'INNER JOIN `users` u ON h.`userid` = u.`id` '
        'WHERE h.`userid` != %s AND (h.`adapters` = %s '
        'OR h.`uninstall_id` = %s OR h.`disk_serial` = %s)',
        [user_info['id'], *client_hashes[1:]]
    )

    if hwid_matches:
        # we have other accounts with matching hashes

        # NOTE: this is an area i've seen a lot of implementations rush
        # through and poorly design; this section is CRITICAL for both
        # keeping multiaccounting down, but perhaps more importantly in
        # scenarios where multiple users are forced to use a single pc
        # (lan meetups, at a friends place, shared computer, etc.).
        # these scenarios are usually the ones where new players will
        # get invited to your server.. first impressions are important
        # and you don't want a ban and support ticket to be this users
        # first experience. :P

        # anyways yeah needless to say i'm gonna think about this one

        if not user_info['priv'] & Privileges.Verified:
            # this player is not verified yet, this is their first
            # time connecting in-game and submitting their hwid set.
            # we will not allow any banned matches; if there are any,
            # then ask the user to contact staff and resolve manually.
            if not all([x['priv'] & Privileges.Normal for x in hwid_matches]):
                return (packets.notification('Please contact staff directly '
                                             'to create an account.') +
                        packets.userID(-1)), 'no'

        else:
            # player is verified
            # TODO: discord webhook?
            log(f'{username} logged in with HWID matches!', Ansi.LRED)
            pass

    # get clan & clan rank if we're in a clan
    if user_info['clan_id'] != 0:
        clan = glob.clans.get(id=user_info.pop('clan_id'))
        clan_priv = ClanPrivileges(user_info.pop('clan_priv'))
    else:
        del user_info['clan_id']
        del user_info['clan_priv']
        clan = clan_priv = None

    extras = {
        'utc_offset': utc_offset,
        'osu_ver': osu_ver,
        'pm_private': pm_private,
        'login_time': login_time,
        'clan': clan,
        'clan_priv': clan_priv,
        'tourney_client': tourney_client
    }

    p = Player(
        **user_info, # {id, name, priv, pw_bcrypt,
                     #  silence_end, api_key}
        **extras     # {utc_offset, osu_ver, pm_private,
                     #  login_time, clan, clan_priv}
    )

    for mode in GameMode:
        p.recent_scores[mode] = None # TODO: sql?
        p.stats[mode] = None

    data = bytearray(packets.protocolVersion(19))
    data += packets.userID(p.id)

    # *real* client privileges are sent with this packet,
    # then the user's apparent privileges are sent in the
    # userPresence packets to other players. we'll send
    # supporter along with the user's privileges here,
    # but not in userPresence (so that only donators
    # show up with the yellow name in-game, but everyone
    # gets osu!direct & other in-game perks).
    data += packets.banchoPrivileges(
        p.bancho_priv | ClientPrivileges.Supporter
    )

    data += packets.notification('Welcome back to the gulag!\n'
                                f'Current build: v{glob.version}')

    # send all channel info.
    for c in glob.channels:
        if p.priv & c.read_priv != c.read_priv:
            continue # no priv to read

        # autojoinable channels
        if c.auto_join and p.join_channel(c):
            # NOTE: p.join_channel enqueues channelJoin, but
            # if we don't send this back in this specific request,
            # the client will attempt to join the channel again.
            data += packets.channelJoin(c.name)

        data += packets.channelInfo(*c.basic_info)

    # tells osu! to reorder channels based on config.
    data += packets.channelInfoEnd()

    # fetch some of the player's
    # information from sql to be cached.
    await p.achievements_from_sql()
    await p.stats_from_sql_full()
    await p.friends_from_sql()

    if glob.config.production:
        # update their country data with
        # the IP from the login request.
        await p.fetch_geoloc(ip)

    data += packets.mainMenuIcon()
    data += packets.friendsList(*p.friends)
    data += packets.silenceEnd(p.remaining_silence)

    # update our new player's stats, and broadcast them.
    user_data = (
        packets.userPresence(p) +
        packets.userStats(p)
    )

    data += user_data

    if not p.restricted:
        # player is unrestricted, two way data
        for o in glob.players:
            # enqueue us to them
            o.enqueue(user_data)

            # enqueue them to us.
            if not o.restricted:
                data += packets.userPresence(o)
                data += packets.userStats(o)

        # the player may have been sent mail while offline,
        # enqueue any messages from their respective authors.
        # (thanks osu for doing this by name rather than id very cool)
        query = ('SELECT m.`msg`, m.`time`, m.`from_id`, '
                '(SELECT name FROM users WHERE id = m.`from_id`) AS `from`, '
                '(SELECT name FROM users WHERE id = m.`to_id`) AS `to` '
                'FROM `mail` m WHERE m.`to_id` = %s AND m.`read` = 0')

        async for msg in glob.db.iterall(query, [p.id]):
            msg_time = dt.fromtimestamp(msg['time'])
            msg_ts = f'[{msg_time:%a %b %d @ %H:%M%p}] {msg["msg"]}'

            data += packets.sendMessage(
                sender=msg['from'], msg=msg_ts,
                recipient=msg['to'], sender_id=msg['from_id']
            )

        if not p.priv & Privileges.Verified:
            # this is the player's first login, verify their
            # account & send info about the server/its usage.
            await p.add_privs(Privileges.Verified)

            if p.id == 3:
                # this is the first player registering on
                # the server, grant them full privileges.
                await p.add_privs(
                    Privileges.Staff | Privileges.Nominator |
                    Privileges.Whitelisted | Privileges.Tournament |
                    Privileges.Donator | Privileges.Alumni
                )

            data += packets.sendMessage(
                sender=glob.bot.name, msg=WELCOME_MSG,
                recipient=p.name, sender_id=glob.bot.id
            )

    else:
        # player is restricted, one way data
        for o in glob.players.unrestricted:
            # enqueue them to us.
            data += packets.userPresence(o)
            data += packets.userStats(o)

        data += packets.accountRestricted()
        data += packets.sendMessage(
            sender = glob.bot.name,
            msg = RESTRICTED_MSG,
            recipient = p.name,
            sender_id = glob.bot.id
        )

    # TODO: some sort of admin panel for staff members?

    # add `p` to the global player list,
    # making them officially logged in.
    glob.players.append(p)

    if glob.datadog:
        if not p.restricted:
            glob.datadog.increment('gulag.online_players')

        time_taken = time.time() - login_time
        glob.datadog.histogram('gulag.login_time', time_taken)

    p._queue.clear() # TODO: this is pretty suboptimal

    log(f'{p} logged in.', Ansi.LCYAN)
    await p.update_latest_activity()
    return bytes(data), p.token

@register
class StartSpectating(BanchoPacket, type=Packets.OSU_START_SPECTATING):
    target_id: osuTypes.i32

    async def handle(self, p: Player) -> None:
        if not (new_host := glob.players.get(id=self.target_id)):
            log(f'{p} tried to spectate nonexistant id {self.target_id}.', Ansi.LYELLOW)
            return

        if current_host := p.spectating:
            current_host.remove_spectator(p)

        new_host.add_spectator(p)

@register
class StopSpectating(BanchoPacket, type=Packets.OSU_STOP_SPECTATING):
    async def handle(self, p: Player) -> None:
        host = p.spectating

        if not host:
            log(f"{p} tried to stop spectating when they're not..?", Ansi.LRED)
            return

        host.remove_spectator(p)

@register
class SpectateFrames(BanchoPacket, type=Packets.OSU_SPECTATE_FRAMES):
    play_data: osuTypes.raw

    async def handle(self, p: Player) -> None:
        # this runs very frequently during spectation,
        # so it's written to run pretty quick.

        # read the entire data of the packet, and ignore it internally
        data = packets.spectateFrames(self.play_data)

        # enqueue the data
        # to all spectators.
        for t in p.spectators:
            t.enqueue(data)

@register
class CantSpectate(BanchoPacket, type=Packets.OSU_CANT_SPECTATE):
    async def handle(self, p: Player) -> None:
        if not p.spectating:
            log(f"{p} sent can't spectate while not spectating?", Ansi.LRED)
            return

        data = packets.spectatorCantSpectate(p.id)

        host = p.spectating
        host.enqueue(data)

        for t in host.spectators:
            t.enqueue(data)

@register
class SendPrivateMessage(BanchoPacket, type=Packets.OSU_SEND_PRIVATE_MESSAGE):
    msg: osuTypes.message

    async def handle(self, p: Player) -> None:
        if p.silenced:
            log(f'{p} tried to send a dm while silenced.', Ansi.LYELLOW)
            return

        # remove leading/trailing whitespace
        msg = self.msg.msg.strip()
        t_name = self.msg.recipient

        # allow this to get from sql - players can receive
        # messages offline, due to the mail system. B)
        if not (t := await glob.players.get_ensure(name=t_name)):
            log(f'{p} tried to write to non-existent user {t_name}.', Ansi.LYELLOW)
            return

        if t.pm_private and p.id not in t.friends:
            p.enqueue(packets.userDMBlocked(t_name))
            log(f'{p} tried to message {t}, but they are blocking dms.')
            return

        if t.silenced:
            # if target is silenced, inform player.
            p.enqueue(packets.targetSilenced(t_name))
            log(f'{p} tried to message {t}, but they are silenced.')
            return

        # limit message length to 2k chars
        # perhaps this could be dangerous with !py..?
        if len(msg) > 2000:
            msg = f'{msg[:2000]}... (truncated)'
            p.enqueue(packets.notification(
                'Your message was truncated\n'
                '(exceeded 2000 characters).'
            ))

        if t.status.action == Action.Afk and t.away_msg:
            # send away message if target is afk and has one set.
            p.send(t.away_msg, sender=t)

        if t is glob.bot:
            # may have a command in the message.
            cmd = (msg.startswith(glob.config.command_prefix) and
                   await commands.process_commands(p, t, msg))

            if cmd:
                # command triggered, send response if any.
                if 'resp' in cmd:
                    p.send(cmd['resp'], sender=t)
            else:
                # no commands triggered.
                if match := regexes.now_playing.match(msg):
                    # user is /np'ing a map.
                    # save it to their player instance
                    # so we can use this elsewhere owo..
                    bmap = await Beatmap.from_bid(int(match['bid']))

                    if bmap:
                        # parse mode_vn int from regex
                        if match['mode_vn'] is not None:
                            mode_vn = {
                                'Taiko': 1,
                                'CatchTheBeat': 2,
                                'osu!mania': 3
                            }[match['mode_vn']]
                        else:
                            # use beatmap mode if not specified
                            mode_vn = bmap.mode.as_vanilla

                        p.last_np = {
                            'bmap': bmap,
                            'mode_vn': mode_vn,
                            'timeout': time.time() + 300 # 5mins
                        }

                        # calc pp if possible
                        if not glob.oppai_built:
                            msg = 'No oppai-ng binary was found at startup.'
                        elif mode_vn not in (0, 1):
                            msg = 'PP not yet supported for that mode.'
                        else:
                            if match['mods'] is not None:
                                # [1:] to remove leading whitespace
                                mods = Mods.from_np(match['mods'][1:], mode_vn)
                            else:
                                mods = Mods.NOMOD

                            if mods not in bmap.pp_cache:
                                await bmap.cache_pp(mods)

                            # since this is a DM to the bot, we should
                            # send back a list of general PP values.
                            _msg = [bmap.embed]
                            if mods:
                                _msg.append(f'+{mods!r}')

                            msg = f"{' '.join(_msg)}: " + ' | '.join([
                                f'{acc}%: {pp:.2f}pp'
                                for acc, pp in zip(
                                    (90, 95, 98, 99, 100),
                                    bmap.pp_cache[mods]
                                )])

                    else:
                        msg = 'Could not find map.'

                        # time out their previous /np
                        p.last_np['timeout'] = 0

                    p.send(msg, sender=t)

        else:
            # target is not aika, send the message normally if online
            if t.online:
                t.send(msg, sender=p)
            else:
                # inform user they're offline, but
                # will receive the mail @ next login.
                p.enqueue(packets.notification(
                    f'{t.name} is currently offline, but will '
                    'receive your messsage on their next login.'
                ))

            # insert mail into db,
            # marked as unread.
            await glob.db.execute(
                'INSERT INTO `mail` '
                '(`from_id`, `to_id`, `msg`, `time`) '
                'VALUES (%s, %s, %s, UNIX_TIMESTAMP())',
                [p.id, t.id, msg]
            )

        await p.update_latest_activity()
        log(f'{p} @ {t}: {msg}', Ansi.LCYAN, fd='.data/logs/chat.log')

@register
class LobbyPart(BanchoPacket, type=Packets.OSU_PART_LOBBY):
    async def handle(self, p: Player) -> None:
        p.in_lobby=False

@register
class LobbyJoin(BanchoPacket, type=Packets.OSU_JOIN_LOBBY):
    async def handle(self, p: Player) -> None:
        p.in_lobby = True

        for m in [_m for _m in glob.matches if _m]:
            p.enqueue(packets.newMatch(m))

@register
class MatchCreate(BanchoPacket, type=Packets.OSU_CREATE_MATCH):
    match: osuTypes.match

    async def handle(self, p: Player) -> None:
        # TODO: match validation..?
        if p.silenced:
            p.enqueue(
                packets.matchJoinFail() +
                packets.notification(
                    'Multiplayer is not available while silenced.'
                )
            )
            return

        if not glob.matches.append(self.match):
            # failed to create match (match slots full).
            p.send('Failed to create match (no slots available).', sender=glob.bot)
            p.enqueue(packets.matchJoinFail())
            return

        # create the channel and add it
        # to the global channel list as
        # an instanced channel.
        chan = Channel(
            name="#multiplayer",
            id_name = f'#multi_{self.match.id}',
            topic = f"MID {self.match.id}'s multiplayer channel.",
            auto_join = False,
            instance = True
        )

        glob.channels.append(chan)
        self.match.chat = chan

        await p.update_latest_activity()
        p.join_match(self.match, self.match.passwd)
        log(f'{p} created a new multiplayer match.')

async def check_menu_option(p: Player, key: int):
    if key not in p.menu_options:
        return

    opt = p.menu_options[key]

    if time.time() > opt['timeout']:
        # the option has expired
        del p.menu_options[key]
        return

    # we have a menu option, call it.
    await opt['callback']()

    if not opt['reusable']:
        del p.menu_options[key]

@register
class MatchJoin(BanchoPacket, type=Packets.OSU_JOIN_MATCH):
    match_id: osuTypes.i32
    match_passwd: osuTypes.string

    async def handle(self, p: Player) -> None:
        if not 0 <= self.match_id < 64:
            if self.match_id >= 64:
                # NOTE: this function is unrelated to mp.
                await check_menu_option(p, self.match_id)

            p.enqueue(packets.matchJoinFail())
            return

        if not (m := glob.matches[self.match_id]):
            log(f'{p} tried to join a non-existant mp lobby?')
            p.enqueue(packets.matchJoinFail())
            return

        if p.silenced:
            p.enqueue(
                packets.matchJoinFail() +
                packets.notification(
                    'Multiplayer is not available while silenced.'
                )
            )
            return

        await p.update_latest_activity()
        p.join_match(m, self.match_passwd)

@register
class MatchPart(BanchoPacket, type=Packets.OSU_PART_MATCH):
    async def handle(self, p: Player) -> None:
        await p.update_latest_activity()
        p.leave_match()

@register
class MatchChangeSlot(BanchoPacket, type=Packets.OSU_MATCH_CHANGE_SLOT):
    slot_id: osuTypes.i32

    async def handle(self, p: Player) -> None:
        if not (m := p.match):
            return

        # read new slot ID
        if not 0 <= self.slot_id < 16:
            return

        if m.slots[self.slot_id].status != SlotStatus.open:
            log(f'{p} tried to move into non-open slot.', Ansi.LYELLOW)
            return

        # swap with current slot.
        s = m.get_slot(p)
        m.slots[self.slot_id].copy_from(s)
        s.reset()

        m.enqueue_state() # technically not needed for host?

@register
class MatchReady(BanchoPacket, type=Packets.OSU_MATCH_READY):
    async def handle(self, p: Player) -> None:
        if not (m := p.match):
            return

        m.get_slot(p).status = SlotStatus.ready
        m.enqueue_state(lobby=False)

@register
class MatchLock(BanchoPacket, type=Packets.OSU_MATCH_LOCK):
    slot_id: osuTypes.i32

    async def handle(self, p: Player) -> None:
        if not (m := p.match):
            return

        if p is not m.host:
            log(f'{p} attempted to lock match as non-host.', Ansi.LYELLOW)
            return

        # read new slot ID
        if not 0 <= self.slot_id < 16:
            return

        slot = m.slots[self.slot_id]

        if slot.status == SlotStatus.locked:
            slot.status = SlotStatus.open
        else:
            if slot.player:
                # XXX: this is kinda weird, here we kick
                # the player, but assume that their client
                # will leave the match themselves..
                # TODO: perhaps.. don't do this?
                slot.reset()
            slot.status = SlotStatus.locked

        m.enqueue_state()

@register
class MatchChangeSettings(BanchoPacket, type=Packets.OSU_MATCH_CHANGE_SETTINGS):
    new: osuTypes.match

    async def handle(self, p: Player) -> None:
        if not (m := p.match):
            return

        if p is not m.host:
            log(f'{p} attempted to change settings as non-host.', Ansi.LYELLOW)
            return

        if self.new.freemods != m.freemods:
            # freemods status has been changed.
            m.freemods = self.new.freemods

            if self.new.freemods:
                # match mods -> active slot mods.
                for s in m.slots:
                    if s.status & SlotStatus.has_player:
                        # the slot takes any non-speed
                        # changing mods from the match.
                        s.mods = m.mods & ~SPEED_CHANGING_MODS

                # keep only speed-changing mods.
                m.mods &= SPEED_CHANGING_MODS
            else:
                # host mods -> match mods.
                host = m.get_host_slot() # should always exist
                # the match keeps any speed-changing mods,
                # and also takes any mods the host has enabled.
                m.mods &= SPEED_CHANGING_MODS
                m.mods |= host.mods

                for s in m.slots:
                    if s.status & SlotStatus.has_player:
                        s.mods = Mods.NOMOD

        if self.new.map_id == -1:
            # map being changed, unready players.
            m.unready_players(expected=SlotStatus.ready)
        elif m.map_id == -1:
            # new map has been chosen, send to match chat.
            m.chat.send_bot(f'Selected: {self.new.map_embed}.')

        # copy map & basic match info
        if self.new.map_md5 != m.map_md5:
            # map changed, check if we have it server-side.
            bmap = await Beatmap.from_md5(self.new.map_md5)

            if bmap:
                m.map_id = bmap.id
                m.map_md5 = bmap.md5
                m.map_name = bmap.full
                m.mode = bmap.mode
            else:
                m.map_id = self.new.map_id
                m.map_md5 = self.new.map_md5
                m.map_name = self.new.map_name
                m.mode = self.new.mode

        if m.team_type != self.new.team_type:
            # if theres currently a scrim going on, only allow
            # team type to change by using the !mp teams command.
            if m.is_scrimming:
                _team = (
                    'head-to-head', 'tag-coop',
                    'team-vs', 'tag-team-vs'
                )[self.new.team_type]

                msg = ('Changing team type while scrimming will reset '
                       'the overall score - to do so, please use the '
                       f'!mp teams {_team} command.')
                m.chat.send_bot(msg)
            else:
                isSolo = self.new.team_type  in (MatchTeamTypes.head_to_head,
                                          MatchTeamTypes.tag_coop)

                # change each active slots team to
                # fit the correspoding team type.
                for s in m.slots:
                    if s.status & SlotStatus.has_player:
                        # randomize new team placement (could be used as a mechanic)
                        s.team = MatchTeams.neutral if isSolo else \
                        MatchTeams.red if r.random() > 0.5 else MatchTeams.blue

                # change the matches'.
                m.team_type = self.new.team_type

        if m.win_condition != self.new.win_condition:
            # win condition changing; if `use_pp_scoring`
            # is enabled, disable it. always use new cond.
            if m.use_pp_scoring:
                m.use_pp_scoring = False

            m.win_condition = self.new.win_condition

        m.name = self.new.name

        m.enqueue_state()

@register
class MatchStart(BanchoPacket, type=Packets.OSU_MATCH_START):
    async def handle(self, p: Player) -> None:
        if not (m := p.match):
            return

        if p is not m.host:
            log(f'{p} attempted to start match as non-host.', Ansi.LYELLOW)
            return

        m.start()

@register
class MatchScoreUpdate(BanchoPacket, type=Packets.OSU_MATCH_SCORE_UPDATE):
    play_data: osuTypes.raw

    async def handle(self, p: Player) -> None:
        # this runs very frequently in matches,
        # so it's written to run pretty quick.

        if not (m := p.match):
            return

        # if scorev2 is enabled, read an extra 8 bytes.
        buf = bytearray(b'0\x00\x00')
        buf += len(self.play_data).to_bytes(4, 'little')
        buf += self.play_data
        buf[11] = m.get_slot_id(p)

        m.enqueue(bytes(buf), lobby=False)

@register
class MatchComplete(BanchoPacket, type=Packets.OSU_MATCH_COMPLETE):
    async def handle(self, p: Player) -> None:
        if not (m := p.match):
            return

        m.get_slot(p).status = SlotStatus.complete

        # check if there are any players that haven't finished.
        if any([s.status == SlotStatus.playing for s in m.slots]):
            return

        # find any players just sitting in the multi room
        # that have not been playing the map; they don't
        # need to know all the players have completed, only
        # the ones who are playing (just new match info).
        not_playing = [s.player.id for s in m.slots
                       if s.status & SlotStatus.has_player
                       and s.status != SlotStatus.complete]

        was_playing = [s for s in m.slots if s.player
                       and s.player.id not in not_playing]

        m.unready_players(expected=SlotStatus.complete)

        m.in_progress = False
        m.enqueue(packets.matchComplete(), lobby=False, immune=not_playing)
        m.enqueue_state()

        if m.is_scrimming:
            # determine winner, update match points & inform players.
            asyncio.create_task(m.update_matchpoints(was_playing))

@register
class MatchChangeMods(BanchoPacket, type=Packets.OSU_MATCH_CHANGE_MODS):
    mods: osuTypes.i32

    async def handle(self, p: Player) -> None:
        if not (m := p.match):
            return

        if m.freemods:
            if p is m.host:
                # allow host to set speed-changing mods.
                m.mods = self.mods & SPEED_CHANGING_MODS

            # set slot mods
            m.get_slot(p).mods = self.mods & ~SPEED_CHANGING_MODS
        else:
            if p is not m.host:
                log(f'{p} attempted to change mods as non-host.', Ansi.LYELLOW)
                return

            # not freemods, set match mods.
            m.mods = self.mods

        m.enqueue_state()

@register
class MatchLoadComplete(BanchoPacket, type=Packets.OSU_MATCH_LOAD_COMPLETE):
    async def handle(self, p: Player) -> None:
        if not (m := p.match):
            return

        # our player has loaded in and is ready to play.
        m.get_slot(p).loaded = True

        is_playing = lambda s: (s.status == SlotStatus.playing and
                                not s.loaded)

        # check if all players are loaded,
        # if so, tell all players to begin.
        if not any(map(is_playing, m.slots)):
            m.enqueue(packets.matchAllPlayerLoaded(), lobby=False)

@register
class MatchNoBeatmap(BanchoPacket, type=Packets.OSU_MATCH_NO_BEATMAP):
    async def handle(self, p: Player) -> None:
        if not (m := p.match):
            return

        m.get_slot(p).status = SlotStatus.no_map
        m.enqueue_state(lobby=False)

@register
class MatchNotReady(BanchoPacket, type=Packets.OSU_MATCH_NOT_READY):
    async def handle(self, p: Player) -> None:
        if not (m := p.match):
            return

        m.get_slot(p).status = SlotStatus.not_ready
        m.enqueue_state(lobby=False)

@register
class MatchFailed(BanchoPacket, type=Packets.OSU_MATCH_FAILED):
    async def handle(self, p: Player) -> None:
        if not (m := p.match):
            return

        # find the player's slot id, and enqueue that
        # they've failed to all other players in the match.
        m.enqueue(packets.matchPlayerFailed(m.get_slot_id(p)), lobby=False)

@register
class MatchHasBeatmap(BanchoPacket, type=Packets.OSU_MATCH_HAS_BEATMAP):
    async def handle(self, p: Player) -> None:
        if not (m := p.match):
            return

        m.get_slot(p).status = SlotStatus.not_ready
        m.enqueue_state(lobby=False)

@register
class MatchSkipRequest(BanchoPacket, type=Packets.OSU_MATCH_SKIP_REQUEST):
    async def handle(self, p: Player) -> None:
        if not (m := p.match):
            return

        m.get_slot(p).skipped = True
        m.enqueue(packets.matchPlayerSkipped(p.id))

        for s in m.slots:
            if s.status == SlotStatus.playing and not s.skipped:
                return

        # all users have skipped, enqueue a skip.
        m.enqueue(packets.matchSkip(), lobby=False)

@register(restricted=True)
class ChannelJoin(BanchoPacket, type=Packets.OSU_CHANNEL_JOIN):
    name: osuTypes.string

    async def handle(self, p: Player) -> None:
        c = glob.channels[self.name]

        if not c or not p.join_channel(c):
            log(f'{p} failed to join {self.name}.', Ansi.LYELLOW)
            return

@register
class MatchTransferHost(BanchoPacket, type=Packets.OSU_MATCH_TRANSFER_HOST):
    slot_id: osuTypes.i32

    async def handle(self, p: Player) -> None:
        if not (m := p.match):
            return

        if p is not m.host:
            log(f'{p} attempted to transfer host as non-host.', Ansi.LYELLOW)
            return

        # read new slot ID
        if not 0 <= self.slot_id < 16:
            return

        if not (t := m[self.slot_id].player):
            log(f'{p} tried to transfer host to an empty slot?')
            return

        m.host = t
        m.host.enqueue(packets.matchTransferHost())
        m.enqueue_state()

@register
class TourneyMatchInfoRequest(BanchoPacket, type=Packets.OSU_TOURNAMENT_MATCH_INFO_REQUEST):
    match_id: osuTypes.i32

    async def handle(self, p: Player) -> None:
        if not 0 <= self.match_id < 64:
            return # invalid match id

        if not p.priv & Privileges.Donator:
            return # insufficient privs

        if not (m := glob.matches[self.match_id]):
            return # match not found

        p.enqueue(packets.updateMatch(m, send_pw=False))

@register
class TourneyMatchJoinChannel(BanchoPacket, type=Packets.OSU_TOURNAMENT_JOIN_MATCH_CHANNEL):
    match_id: osuTypes.i32

    async def handle(self, p: Player) -> None:
        if not 0 <= self.match_id < 64:
            return # invalid match id

        if not p.priv & Privileges.Donator:
            return # insufficient privs

        if not (m := glob.matches[self.match_id]):
            return # match not found

        if p.id in [s.player.id for s in m.slots]:
            return # playing in the match

        # attempt to join match chan
        if p.join_channel(m.chat):
            m.tourney_clients.add(p.id)

@register
class TourneyMatchLeaveChannel(BanchoPacket, type=Packets.OSU_TOURNAMENT_LEAVE_MATCH_CHANNEL):
    match_id: osuTypes.i32

    async def handle(self, p: Player) -> None:
        if not 0 <= self.match_id < 64:
            return # invalid match id

        if not p.priv & Privileges.Donator:
            return # insufficient privs

        if not (m := glob.matches[self.match_id]):
            return # match not found

        # attempt to join match chan
        p.leave_channel(m.chat)
        m.tourney_clients.remove(p.id)

@register
class FriendAdd(BanchoPacket, type=Packets.OSU_FRIEND_ADD):
    user_id: osuTypes.i32

    async def handle(self, p: Player) -> None:
        if not (t := glob.players.get(id=self.user_id)):
            log(f'{p} tried to add a user who is not online! ({self.user_id})')
            return

        if t.id in (1, p.id):
            # trying to add the bot, or themselves.
            # these are already appended to the friends list
            # on login, so disallow the user from *actually*
            # editing these in sql.
            return

        await p.update_latest_activity()
        await p.add_friend(t)

@register
class FriendRemove(BanchoPacket, type=Packets.OSU_FRIEND_REMOVE):
    user_id: osuTypes.i32

    async def handle(self, p: Player) -> None:
        if not (t := glob.players.get(id=self.user_id)):
            log(f'{p} tried to remove a user who is not online! ({self.user_id})')
            return

        if t.id in (1, p.id):
            # trying to remove the bot, or themselves.
            # these are already appended to the friends list
            # on login, so disallow the user from *actually*
            # editing these in sql.
            return

        await p.update_latest_activity()
        await p.remove_friend(t)

@register
class MatchChangeTeam(BanchoPacket, type=Packets.OSU_MATCH_CHANGE_TEAM):
    async def handle(self, p: Player) -> None:
        if not (m := p.match):
            return

        # toggle team
        s = m.get_slot(p)
        if s.team == MatchTeams.blue:
            s.team = MatchTeams.red
        else:
            s.team = MatchTeams.blue

        m.enqueue_state(lobby=False)

@register(restricted=True)
class ChannelPart(BanchoPacket, type=Packets.OSU_CHANNEL_PART):
    name: osuTypes.string

    async def handle(self, p: Player) -> None:
        c = glob.channels[self.name]

        if not c:
            log(f'{p} failed to leave {self.name}.', Ansi.LYELLOW)
            return

        if p not in c:
            # user not in chan
            return

        # leave the chan server-side.
        p.leave_channel(c)

@register(restricted=True)
class ReceiveUpdates(BanchoPacket, type=Packets.OSU_RECEIVE_UPDATES):
    value: osuTypes.i32

    async def handle(self, p: Player) -> None:
        if not 0 <= self.value < 3:
            log(f'{p} tried to set his presence filter to {self.value}?')
            return

        p.pres_filter = PresenceFilter(self.value)

@register
class SetAwayMessage(BanchoPacket, type=Packets.OSU_SET_AWAY_MESSAGE):
    msg: osuTypes.message

    async def handle(self, p: Player) -> None:
        p.away_msg = self.msg.msg

@register(restricted=True)
class StatsRequest(BanchoPacket, type=Packets.OSU_USER_STATS_REQUEST):
    user_ids: osuTypes.i32_list

    async def handle(self, p: Player) -> None:
        unrestrcted_ids = [p.id for p in glob.players.unrestricted]
        is_online = lambda o: o in unrestrcted_ids and o != p.id

        for online in filter(is_online, self.user_ids):
            if t := glob.players.get(id=online):
                p.enqueue(packets.userStats(t))

@register
class MatchInvite(BanchoPacket, type=Packets.OSU_MATCH_INVITE):
    user_id: osuTypes.i32

    async def handle(self, p: Player) -> None:
        if not p.match:
            return

        if not (t := glob.players.get(id=self.user_id)):
            log(f'{p} tried to invite a user who is not online! ({self.user_id})')
            return
        elif t is glob.bot:
            p.send("I'm too busy!", sender=glob.bot)
            return

        t.enqueue(packets.matchInvite(p, t.name))
        await p.update_latest_activity()

        log(f'{p} invited {t} to their match.')

@register
class MatchChangePassword(BanchoPacket, type=Packets.OSU_MATCH_CHANGE_PASSWORD):
    match: osuTypes.match

    async def handle(self, p: Player) -> None:
        if not (m := p.match):
            return

        if p is not m.host:
            log(f'{p} attempted to change pw as non-host.', Ansi.LYELLOW)
            return

        m.passwd = self.match.passwd
        m.enqueue_state()

@register
class UserPresenceRequest(BanchoPacket, type=Packets.OSU_USER_PRESENCE_REQUEST):
    user_ids: osuTypes.i32_list

    async def handle(self, p: Player) -> None:
        for pid in self.user_ids:
            if t := glob.players.get(id=pid):
                p.enqueue(packets.userPresence(t))

@register
class UserPresenceRequestAll(BanchoPacket, type=Packets.OSU_USER_PRESENCE_REQUEST_ALL):
    async def handle(self, p: Player) -> None:
        # XXX: this only sends when the client can see > 256 players,
        # so this probably won't have much use for private servers.

        # NOTE: i'm not exactly sure how bancho implements this and whether
        # i'm supposed to filter the users presences to send back with the
        # player's presence filter; i can add it in the future perhaps.
        for t in glob.players.unrestricted:
            if p is not t:
                p.enqueue(packets.userPresence(t))

@register
class ToggleBlockingDMs(BanchoPacket, type=Packets.OSU_TOGGLE_BLOCK_NON_FRIEND_DMS):
    value: osuTypes.i32

    async def handle(self, p: Player) -> None:
        p.pm_private = self.value == 1

        await p.update_latest_activity()<|MERGE_RESOLUTION|>--- conflicted
+++ resolved
@@ -188,7 +188,6 @@
         msg = self.msg.msg.strip()
         recipient = self.msg.recipient
 
-<<<<<<< HEAD
         t_chan = None
 
         for chan in p.channels:
@@ -197,27 +196,6 @@
 
         if not t_chan and (t_chan := glob.channels[target]):
             log(f"{p} is not part of {target} and yet sent message to {target}????", Ansi.LYELLOW)
-=======
-        if recipient == '#spectator':
-            if p.spectating:
-                # we are spectating someone
-                spec_id = p.spectating.id
-            elif p.spectators:
-                # we are being spectated
-                spec_id = p.id
-            else:
-                return
-
-            t_chan = glob.channels[f'#spec_{spec_id}']
-        elif recipient == '#multiplayer':
-            if not p.match:
-                # they're not in a match?
-                return
-
-            t_chan = p.match.chat
-        else:
-            t_chan = glob.channels[recipient]
->>>>>>> 5e187007
 
         if not t_chan:
             log(f'{p} wrote to non-existent {recipient}.', Ansi.LYELLOW)
